--- conflicted
+++ resolved
@@ -1,601 +1,596 @@
-// @ts-check
-const path = require("path");
-const fs = require("fs");
-const log = require("fancy-log");
-const newer = require("gulp-newer");
-const sourcemaps = require("gulp-sourcemaps");
-const del = require("del");
-const fold = require("travis-fold");
-const rename = require("gulp-rename");
-const concat = require("gulp-concat");
-const merge2 = require("merge2");
-const mkdirp = require("mkdirp");
-const { src, dest, task, parallel, series, watch } = require("gulp");
-const { append, transform } = require("gulp-insert");
-const { prependFile } = require("./scripts/build/prepend");
-<<<<<<< HEAD
-const { exec, readJson, needsUpdate, getDiffTool, getDirSize, rm } = require("./scripts/build/utils");
-const { runConsoleTests, cleanTestDirs, writeTestConfigFile, refBaseline, localBaseline, refRwcBaseline, localRwcBaseline } = require("./scripts/build/tests");
-=======
-const { exec, readJson, needsUpdate, getDiffTool, getDirSize, flatten, rm } = require("./scripts/build/utils");
-const { runConsoleTests, refBaseline, localBaseline, refRwcBaseline, localRwcBaseline } = require("./scripts/build/tests");
->>>>>>> d59e51b0
-const { buildProject, cleanProject, watchProject } = require("./scripts/build/projects");
-const cmdLineOptions = require("./scripts/build/options");
-
-const copyright = "CopyrightNotice.txt";
-const cleanTasks = [];
-
-const buildScripts = () => buildProject("scripts");
-const cleanScripts = () => cleanProject("scripts");
-cleanTasks.push(cleanScripts);
-
-const libraries = readJson("./src/lib/libs.json");
-const libs = libraries.libs.map(lib => {
-    const relativeSources = ["header.d.ts"].concat(libraries.sources && libraries.sources[lib] || [lib + ".d.ts"]);
-    const relativeTarget = libraries.paths && libraries.paths[lib] || ("lib." + lib + ".d.ts");
-    const sources = relativeSources.map(s => path.posix.join("src/lib", s));
-    const target = `built/local/${relativeTarget}`;
-    return { target, relativeTarget, sources };
-});
-
-const generateLibs = () => {
-    return merge2(libs.map(({ sources, target, relativeTarget }) =>
-        src([copyright, ...sources])
-            .pipe(newer(target))
-            .pipe(concat(relativeTarget, { newLine: "\n\n" }))
-            .pipe(dest("built/local"))));
-};
-task("lib", generateLibs)
-task("lib").description = "Builds the library targets";
-
-const cleanLib = () => del(libs.map(lib => lib.target));
-cleanTasks.push(cleanLib);
-
-const watchLib = () => watch(["src/lib/**/*"], generateLibs);
-
-const diagnosticInformationMapTs = "src/compiler/diagnosticInformationMap.generated.ts";
-const diagnosticMessagesJson = "src/compiler/diagnosticMessages.json";
-const diagnosticMessagesGeneratedJson = "src/compiler/diagnosticMessages.generated.json";
-const generateDiagnostics = async () => {
-    if (needsUpdate(diagnosticMessagesJson, [diagnosticMessagesGeneratedJson, diagnosticInformationMapTs])) {
-        await exec(process.execPath, ["scripts/processDiagnosticMessages.js", diagnosticMessagesJson]);
-    }
-};
-task("generate-diagnostics", series(buildScripts, generateDiagnostics));
-task("generate-diagnostics").description = "Generates a diagnostic file in TypeScript based on an input JSON file";
-
-const cleanDiagnostics = () => del([diagnosticInformationMapTs, diagnosticMessagesGeneratedJson]);
-cleanTasks.push(cleanDiagnostics);
-
-const watchDiagnostics = () => watch(["src/compiler/diagnosticMessages.json"], task("generate-diagnostics"));
-
-// Localize diagnostics
-/**
- * .lcg file is what localization team uses to know what messages to localize.
- * The file is always generated in 'enu/diagnosticMessages.generated.json.lcg'
- */
-const generatedLCGFile = "built/local/enu/diagnosticMessages.generated.json.lcg";
-
-/**
- * The localization target produces the two following transformations:
- *    1. 'src\loc\lcl\<locale>\diagnosticMessages.generated.json.lcl' => 'built\local\<locale>\diagnosticMessages.generated.json'
- *       convert localized resources into a .json file the compiler can understand
- *    2. 'src\compiler\diagnosticMessages.generated.json' => 'built\local\ENU\diagnosticMessages.generated.json.lcg'
- *       generate the lcg file (source of messages to localize) from the diagnosticMessages.generated.json
- */
-const localizationTargets = ["cs", "de", "es", "fr", "it", "ja", "ko", "pl", "pt-br", "ru", "tr", "zh-cn", "zh-tw"]
-    .map(f => f.toLowerCase())
-    .map(f => `built/local/${f}/diagnosticMessages.generated.json`)
-    .concat(generatedLCGFile);
-
-const localize = async () => {
-    if (needsUpdate(diagnosticMessagesGeneratedJson, generatedLCGFile)) {
-        return exec(process.execPath, ["scripts/generateLocalizedDiagnosticMessages.js", "src/loc/lcl", "built/local", diagnosticMessagesGeneratedJson], { ignoreExitCode: true });
-    }
-};
-
-// Pre-build steps when targeting the LKG compiler
-const lkgPreBuild = parallel(generateLibs, series(buildScripts, generateDiagnostics));
-
-const buildTsc = () => buildProject("src/tsc");
-task("tsc", series(lkgPreBuild, buildTsc));
-task("tsc").description = "Builds the command-line compiler";
-
-const cleanTsc = () => cleanProject("src/tsc");
-cleanTasks.push(cleanTsc);
-task("clean-tsc", cleanTsc);
-task("clean-tsc").description = "Cleans outputs for the command-line compiler";
-
-const watchTsc = () => watchProject("src/tsc");
-task("watch-tsc", series(lkgPreBuild, parallel(watchLib, watchDiagnostics, watchTsc)));
-task("watch-tsc").description = "Watch for changes and rebuild the command-line compiler only.";
-
-// Pre-build steps when targeting the built/local compiler.
-const localPreBuild = parallel(generateLibs, series(buildScripts, generateDiagnostics, buildTsc));
-
-// Pre-build steps to use based on supplied options.
-const preBuild = cmdLineOptions.lkg ? lkgPreBuild : localPreBuild;
-
-const buildServices = (() => {
-    // build typescriptServices.out.js
-    const buildTypescriptServicesOut = () => buildProject("src/typescriptServices/tsconfig.json", cmdLineOptions);
-
-    // create typescriptServices.js
-    const createTypescriptServicesJs = () => src("built/local/typescriptServices.out.js")
-        .pipe(newer("built/local/typescriptServices.js"))
-        .pipe(sourcemaps.init({ loadMaps: true }))
-        .pipe(prependFile(copyright))
-        .pipe(rename("typescriptServices.js"))
-        .pipe(sourcemaps.write(".", { includeContent: false, destPath: "built/local" }))
-        .pipe(dest("built/local"));
-
-    // create typescriptServices.d.ts
-    const createTypescriptServicesDts = () => src("built/local/typescriptServices.out.d.ts")
-        .pipe(newer("built/local/typescriptServices.d.ts"))
-        .pipe(prependFile(copyright))
-        .pipe(transform(content => content.replace(/^(\s*)(export )?const enum (\S+) {(\s*)$/gm, "$1$2enum $3 {$4")))
-        .pipe(rename("typescriptServices.d.ts"))
-        .pipe(dest("built/local"));
-
-    // create typescript.js
-    const createTypescriptJs = () => src("built/local/typescriptServices.js")
-        .pipe(newer("built/local/typescript.js"))
-        .pipe(sourcemaps.init({ loadMaps: true }))
-        .pipe(rename("typescript.js"))
-        .pipe(sourcemaps.write(".", { includeContent: false, destPath: "built/local" }))
-        .pipe(dest("built/local"));
-
-    // create typescript.d.ts
-    const createTypescriptDts = () => src("built/local/typescriptServices.d.ts")
-        .pipe(newer("built/local/typescript.d.ts"))
-        .pipe(append("\nexport = ts;"))
-        .pipe(rename("typescript.d.ts"))
-        .pipe(dest("built/local"));
-
-    // create typescript_standalone.d.ts
-    const createTypescriptStandaloneDts = () => src("built/local/typescriptServices.d.ts")
-        .pipe(newer("built/local/typescript_standalone.d.ts"))
-        .pipe(transform(content => content.replace(/declare (namespace|module) ts/g, 'declare module "typescript"')))
-        .pipe(rename("typescript_standalone.d.ts"))
-        .pipe(dest("built/local"));
-
-    return series(
-        buildTypescriptServicesOut,
-        createTypescriptServicesJs,
-        createTypescriptServicesDts,
-        createTypescriptJs,
-        createTypescriptDts,
-        createTypescriptStandaloneDts,
-    );
-})();
-task("services", series(preBuild, buildServices));
-task("services").description = "Builds the language service";
-task("services").flags = {
-    "   --built": "Compile using the built version of the compiler."
-}
-
-const cleanServices = async () => {
-    if (fs.existsSync("built/local/typescriptServices.tsconfig.json")) {
-        await cleanProject("built/local/typescriptServices.tsconfig.json");
-    }
-    await del([
-        "built/local/typescriptServices.out.js",
-        "built/local/typescriptServices.out.d.ts",
-        "built/local/typescriptServices.out.tsbuildinfo",
-        "built/local/typescriptServices.js",
-        "built/local/typescript.js",
-        "built/local/typescript.d.ts",
-        "built/local/typescript_standalone.d.ts"
-    ]);
-};
-cleanTasks.push(cleanServices);
-task("clean-services", cleanServices);
-task("clean-services").description = "Cleans outputs for the language service";
-
-const watchServices = () => watch([
-    "src/compiler/tsconfig.json",
-    "src/compiler/**/*.ts",
-    "src/jsTyping/tsconfig.json",
-    "src/jsTyping/**/*.ts",
-    "src/services/tsconfig.json",
-    "src/services/**/*.ts",
-], series(preBuild, buildServices));
-task("watch-services", series(preBuild, parallel(watchLib, watchDiagnostics, watchServices)));
-task("watch-services").description = "Watches for changes and rebuild language service only";
-task("watch-services").flags = {
-    "   --built": "Compile using the built version of the compiler."
-}
-
-const buildServer = () => buildProject("src/tsserver", cmdLineOptions);
-task("tsserver", series(preBuild, buildServer));
-task("tsserver").description = "Builds the language server";
-task("tsserver").flags = {
-    "   --built": "Compile using the built version of the compiler."
-}
-
-const cleanServer = () => cleanProject("src/tsserver");
-cleanTasks.push(cleanServer);
-task("clean-tsserver", cleanServer);
-task("clean-tsserver").description = "Cleans outputs for the language server";
-
-const watchServer = () => watchProject("src/tsserver", cmdLineOptions);
-task("watch-tsserver", series(preBuild, parallel(watchLib, watchDiagnostics, watchServer)));
-task("watch-tsserver").description = "Watch for changes and rebuild the language server only";
-task("watch-tsserver").flags = {
-    "   --built": "Compile using the built version of the compiler."
-}
-
-task("min", series(preBuild, parallel(buildTsc, buildServer)));
-task("min").description = "Builds only tsc and tsserver";
-task("min").flags = {
-    "   --built": "Compile using the built version of the compiler."
-}
-
-task("clean-min", series(cleanTsc, cleanServer));
-task("clean-min").description = "Cleans outputs for tsc and tsserver";
-
-task("watch-min", series(preBuild, parallel(watchLib, watchDiagnostics, watchTsc, watchServer)));
-task("watch-min").description = "Watches for changes to a tsc and tsserver only";
-task("watch-min").flags = {
-    "   --built": "Compile using the built version of the compiler."
-}
-
-const buildLssl = (() => {
-    // build tsserverlibrary.out.js
-    const buildServerLibraryOut = () => buildProject("src/tsserverlibrary/tsconfig.json", cmdLineOptions);
-
-    // create tsserverlibrary.js
-    const createServerLibraryJs = () => src("built/local/tsserverlibrary.out.js")
-        .pipe(newer("built/local/tsserverlibrary.js"))
-        .pipe(sourcemaps.init({ loadMaps: true }))
-        .pipe(prependFile(copyright))
-        .pipe(rename("tsserverlibrary.js"))
-        .pipe(sourcemaps.write(".", { includeContent: false, destPath: "built/local" }))
-        .pipe(dest("built/local"));
-
-    // create tsserverlibrary.d.ts
-    const createServerLibraryDts = () => src("built/local/tsserverlibrary.out.d.ts")
-        .pipe(newer("built/local/tsserverlibrary.d.ts"))
-        .pipe(prependFile(copyright))
-        .pipe(transform(content => content.replace(/^(\s*)(export )?const enum (\S+) {(\s*)$/gm, "$1$2enum $3 {$4")))
-        .pipe(append("\nexport = ts;\nexport as namespace ts;"))
-        .pipe(rename("tsserverlibrary.d.ts"))
-        .pipe(dest("built/local"));
-
-    return series(
-        buildServerLibraryOut,
-        createServerLibraryJs,
-        createServerLibraryDts,
-    );
-})();
-task("lssl", series(preBuild, buildLssl));
-task("lssl").description = "Builds language service server library";
-task("lssl").flags = {
-    "   --built": "Compile using the built version of the compiler."
-}
-
-const cleanLssl = async () => {
-    if (fs.existsSync("built/local/tsserverlibrary.tsconfig.json")) {
-        await cleanProject("built/local/tsserverlibrary.tsconfig.json");
-    }
-    await del([
-        "built/local/tsserverlibrary.out.js",
-        "built/local/tsserverlibrary.out.d.ts",
-        "built/local/tsserverlibrary.out.tsbuildinfo",
-        "built/local/tsserverlibrary.js",
-        "built/local/tsserverlibrary.d.ts",
-    ]);
-};
-cleanTasks.push(cleanLssl);
-task("clean-lssl", cleanLssl);
-task("clean-lssl").description = "Clean outputs for the language service server library";
-
-const watchLssl = () => watch([
-    "src/compiler/tsconfig.json",
-    "src/compiler/**/*.ts",
-    "src/jsTyping/tsconfig.json",
-    "src/jsTyping/**/*.ts",
-    "src/services/tsconfig.json",
-    "src/services/**/*.ts",
-    "src/server/tsconfig.json",
-    "src/server/**/*.ts",
-    "src/tsserver/tsconfig.json",
-    "src/tsserver/**/*.ts",
-], buildLssl);
-task("watch-lssl", series(preBuild, parallel(watchLib, watchDiagnostics, watchLssl)));
-task("watch-lssl").description = "Watch for changes and rebuild tsserverlibrary only";
-task("watch-lssl").flags = {
-    "   --built": "Compile using the built version of the compiler."
-}
-
-const buildTests = () => buildProject("src/testRunner");
-task("tests", series(preBuild, parallel(buildLssl, buildTests)));
-task("tests").description = "Builds the test infrastructure";
-task("tests").flags = {
-    "   --built": "Compile using the built version of the compiler."
-}
-
-const cleanTests = () => cleanProject("src/testRunner");
-cleanTasks.push(cleanTests);
-task("clean-tests", cleanTests);
-task("clean-tests").description = "Cleans the outputs for the test infrastructure";
-
-const watchTests = () => watchProject("src/testRunner", cmdLineOptions);
-
-const buildRules = () => buildProject("scripts/tslint");
-task("build-rules", buildRules);
-task("build-rules").description = "Compiles tslint rules to js";
-
-const cleanRules = () => cleanProject("scripts/tslint");
-cleanTasks.push(cleanRules);
-task("clean-rules", cleanRules);
-task("clean-rules").description = "Cleans the outputs for the lint rules";
-
-const lintFoldStart = async () => { if (fold.isTravis()) console.log(fold.start("lint")); };
-const lintFoldEnd = async () => { if (fold.isTravis()) console.log(fold.end("lint")); };
-const lint = series([
-    lintFoldStart,
-    ...["scripts/tslint/tsconfig.json", "src/tsconfig-base.json"].map(project => {
-        const lintOne = () => {
-            const args = ["node_modules/tslint/bin/tslint", "--project", project, "--formatters-dir", "./built/local/tslint/formatters", "--format", "autolinkableStylish"];
-            if (cmdLineOptions.fix) args.push("--fix");
-            log(`Linting: node ${args.join(" ")}`);
-            return exec(process.execPath, args);
-        };
-        lintOne.dispayName = `lint(${project})`;
-        return lintOne;
-    }),
-    lintFoldEnd
-]);
-lint.displayName = "lint";
-task("lint", series(buildRules, lint));
-task("lint").description = "Runs tslint on the compiler sources.";
-task("lint").flags = {
-    "   --f[iles]=<regex>": "pattern to match files to lint",
-};
-
-const buildCancellationToken = () => buildProject("src/cancellationToken");
-const cleanCancellationToken = () => cleanProject("src/cancellationToken");
-cleanTasks.push(cleanCancellationToken);
-
-const buildTypingsInstaller = () => buildProject("src/typingsInstaller");
-const cleanTypingsInstaller = () => cleanProject("src/typingsInstaller");
-cleanTasks.push(cleanTypingsInstaller);
-
-const buildWatchGuard = () => buildProject("src/watchGuard");
-const cleanWatchGuard = () => cleanProject("src/watchGuard");
-cleanTasks.push(cleanWatchGuard);
-
-const generateTypesMap = () => src("src/server/typesMap.json")
-    .pipe(newer("built/local/typesMap.json"))
-    .pipe(transform(contents => (JSON.parse(contents), contents))) // validates typesMap.json is valid JSON
-    .pipe(dest("built/local"));
-task("generate-types-map", generateTypesMap);
-
-const cleanTypesMap = () => del("built/local/typesMap.json");
-cleanTasks.push(cleanTypesMap);
-
-const buildOtherOutputs = parallel(buildCancellationToken, buildTypingsInstaller, buildWatchGuard, generateTypesMap);
-task("other-outputs", series(preBuild, buildOtherOutputs));
-task("other-outputs").description = "Builds miscelaneous scripts and documents distributed with the LKG";
-
-const buildFoldStart = async () => { if (fold.isTravis()) console.log(fold.start("build")); };
-const buildFoldEnd = async () => { if (fold.isTravis()) console.log(fold.end("build")); };
-task("local", series(buildFoldStart, preBuild, parallel(localize, buildTsc, buildServer, buildServices, buildLssl, buildOtherOutputs), buildFoldEnd));
-task("local").description = "Builds the full compiler and services";
-task("local").flags = {
-    "   --built": "Compile using the built version of the compiler."
-}
-
-task("watch-local", series(preBuild, parallel(watchLib, watchDiagnostics, watchTsc, watchServices, watchServer, watchLssl)));
-task("watch-local").description = "Watches for changes to projects in src/ (but does not execute tests).";
-task("watch-local").flags = {
-    "   --built": "Compile using the built version of the compiler."
-}
-
-const generateCodeCoverage = () => exec("istanbul", ["cover", "node_modules/mocha/bin/_mocha", "--", "-R", "min", "-t", "" + cmdLineOptions.testTimeout, "built/local/run.js"]);
-task("generate-code-coverage", series(preBuild, buildTests, generateCodeCoverage));
-task("generate-code-coverage").description = "Generates code coverage data via istanbul";
-
-const preTest = parallel(buildRules, buildTests, buildServices, buildLssl);
-preTest.displayName = "preTest";
-
-const postTest = (done) => cmdLineOptions.lint ? lint(done) : done();
-
-const runTests = () => runConsoleTests("built/local/run.js", "mocha-fivemat-progress-reporter", /*runInParallel*/ false, /*watchMode*/ false);
-task("runtests", series(preBuild, preTest, runTests, postTest));
-task("runtests").description = "Runs the tests using the built run.js file.";
-task("runtests").flags = {
-    "-t --tests=<regex>": "Pattern for tests to run.",
-    "   --failed": "Runs tests listed in '.failed-tests'.",
-    "-r --reporter=<reporter>": "The mocha reporter to use.",
-    "-d --debug": "Runs tests in debug mode (NodeJS 6 and earlier)",
-    "-i --inspect": "Runs tests in inspector mode (NodeJS 8 and later)",
-    "   --keepFailed": "Keep tests in .failed-tests even if they pass",
-    "   --light": "Run tests in light mode (fewer verifications, but tests run faster)",
-    "   --dirty": "Run tests without first cleaning test output directories",
-    "   --stackTraceLimit=<limit>": "Sets the maximum number of stack frames to display. Use 'full' to show all frames.",
-    "   --no-color": "Disables color",
-    "   --no-lint": "Disables lint",
-    "   --timeout=<ms>": "Overrides the default test timeout.",
-    "   --built": "Compile using the built version of the compiler.",
-}
-
-const runTestsParallel = () => runConsoleTests("built/local/run.js", "min", /*runInParallel*/ true, /*watchMode*/ false);
-task("runtests-parallel", series(preBuild, preTest, runTestsParallel, postTest));
-task("runtests-parallel").description = "Runs all the tests in parallel using the built run.js file.";
-task("runtests-parallel").flags = {
-    "   --no-lint": "disables lint.",
-    "   --light": "Run tests in light mode (fewer verifications, but tests run faster).",
-    "   --keepFailed": "Keep tests in .failed-tests even if they pass.",
-    "   --dirty": "Run tests without first cleaning test output directories.",
-    "   --stackTraceLimit=<limit>": "Sets the maximum number of stack frames to display. Use 'full' to show all frames.",
-    "   --workers=<number>": "The number of parallel workers to use.",
-    "   --timeout=<ms>": "Overrides the default test timeout.",
-    "   --built": "Compile using the built version of the compiler.",
-};
-
-task("diff", () => exec(getDiffTool(), [refBaseline, localBaseline], { ignoreExitCode: true }));
-task("diff").description = "Diffs the compiler baselines using the diff tool specified by the 'DIFF' environment variable";
-
-task("diff-rwc", () => exec(getDiffTool(), [refRwcBaseline, localRwcBaseline], { ignoreExitCode: true }));
-task("diff-rwc").description = "Diffs the RWC baselines using the diff tool specified by the 'DIFF' environment variable";
-
-/**
- * @param {string} localBaseline Path to the local copy of the baselines
- * @param {string} refBaseline Path to the reference copy of the baselines
- */
-const baselineAccept = (localBaseline, refBaseline) => merge2(
-    src([`${localBaseline}/**`, `!${localBaseline}/**/*.delete`], { base: localBaseline })
-        .pipe(dest(refBaseline)),
-    src([`${localBaseline}/**/*.delete`], { base: localBaseline, read: false })
-        .pipe(rm())
-        .pipe(rename({ extname: "" }))
-        .pipe(rm(refBaseline)));
-task("baseline-accept", () => baselineAccept(localBaseline, refBaseline));
-task("baseline-accept").description = "Makes the most recent test results the new baseline, overwriting the old baseline";
-
-task("baseline-accept-rwc", () => baselineAccept(localRwcBaseline, refRwcBaseline));
-task("baseline-accept-rwc").description = "Makes the most recent rwc test results the new baseline, overwriting the old baseline";
-
-// TODO(rbuckton): Determine if 'webhost' is still in use.
-const buildWebHost = () => buildProject("tests/webhost/webtsc.tsconfig.json");
-task("webhost", series(lkgPreBuild, buildWebHost));
-task("webhost").description = "Builds the tsc web host";
-
-const cleanWebHost = () => cleanProject("tests/webhost/webtsc.tsconfig.json");
-cleanTasks.push(cleanWebHost);
-task("clean-webhost", cleanWebHost);
-task("clean-webhost").description = "Cleans the outputs of the tsc web host";
-
-const buildLoggedIO = async () => {
-    mkdirp.sync("built/local/temp");
-    await exec(process.execPath, ["lib/tsc", "--types", "--target", "es5", "--lib", "es5", "--outdir", "built/local/temp", "src/harness/loggedIO.ts"]);
-    fs.renameSync("built/local/temp/harness/loggedIO.js", "built/local/loggedIO.js");
-    await del("built/local/temp");
-};
-
-const cleanLoggedIO = () => del("built/local/temp/loggedIO.js");
-cleanTasks.push(cleanLoggedIO);
-
-const buildInstrumenter = () => buildProject("src/instrumenter");
-const cleanInstrumenter = () => cleanProject("src/instrumenter");
-cleanTasks.push(cleanInstrumenter);
-
-const tscInstrumented = () => exec(process.execPath, ["built/local/instrumenter.js", "record", cmdLineOptions.tests || "iocapture", "built/local"]);
-task("tsc-instrumented", series(lkgPreBuild, parallel(localize, buildTsc, buildServer, buildServices, buildLssl, buildLoggedIO, buildInstrumenter), tscInstrumented));
-task("tsc-instrumented").description = "Builds an instrumented tsc.js";
-task("tsc-instrumented").flags = {
-    "-t --tests=<testname>": "The test to run."
-}
-
-// TODO(rbuckton): Determine if we still need this task. Depending on a relative
-//                 path here seems like a bad idea.
-const updateSublime = () => src(["built/local/tsserver.js", "built/local/tsserver.js.map"])
-    .pipe(dest("../TypeScript-Sublime-Plugin/tsserver/"));
-task("update-sublime", updateSublime);
-task("update-sublime").description = "Updates the sublime plugin's tsserver";
-
-const buildImportDefinitelyTypedTests = () => buildProject("scripts/importDefinitelyTypedTests");
-const cleanImportDefinitelyTypedTests = () => cleanProject("scripts/importDefinitelyTypedTests");
-cleanTasks.push(cleanImportDefinitelyTypedTests);
-
-// TODO(rbuckton): Should the path to DefinitelyTyped be configurable via an environment variable?
-const importDefinitelyTypedTests = () => exec(process.execPath, ["scripts/importDefinitelyTypedTests/importDefinitelyTypedTests.js", "./", "../DefinitelyTyped"]);
-task("importDefinitelyTypedTests", series(buildImportDefinitelyTypedTests, importDefinitelyTypedTests));
-task("importDefinitelyTypedTests").description = "Runs the importDefinitelyTypedTests script to copy DT's tests to the TS-internal RWC tests";
-
-const buildReleaseTsc = () => buildProject("src/tsc/tsconfig.release.json");
-const cleanReleaseTsc = () => cleanProject("src/tsc/tsconfig.release.json");
-cleanTasks.push(cleanReleaseTsc);
-
-const cleanBuilt = () => del("built");
-
-const produceLKG = async () => {
-    const expectedFiles = [
-        "built/local/tsc.release.js",
-        "built/local/typescriptServices.js",
-        "built/local/typescriptServices.d.ts",
-        "built/local/tsserver.js",
-        "built/local/typescript.js",
-        "built/local/typescript.d.ts",
-        "built/local/tsserverlibrary.js",
-        "built/local/tsserverlibrary.d.ts",
-        "built/local/typingsInstaller.js",
-        "built/local/cancellationToken.js"
-    ].concat(libs.map(lib => lib.target));
-    const missingFiles = expectedFiles
-        .concat(localizationTargets)
-        .filter(f => !fs.existsSync(f));
-    if (missingFiles.length > 0) {
-        throw new Error("Cannot replace the LKG unless all built targets are present in directory 'built/local/'. The following files are missing:\n" + missingFiles.join("\n"));
-    }
-    const sizeBefore = getDirSize("lib");
-    await exec(process.execPath, ["scripts/produceLKG.js"]);
-    const sizeAfter = getDirSize("lib");
-    if (sizeAfter > (sizeBefore * 1.10)) {
-        throw new Error("The lib folder increased by 10% or more. This likely indicates a bug.");
-    }
-};
-
-task("LKG", series(lkgPreBuild, parallel(localize, buildTsc, buildServer, buildServices, buildLssl, buildOtherOutputs, buildReleaseTsc), produceLKG));
-task("LKG").description = "Makes a new LKG out of the built js files";
-task("LKG").flags = {
-    "   --built": "Compile using the built version of the compiler.",
-}
-
-const generateSpec = () => exec("cscript", ["//nologo", "scripts/word2md.js", path.resolve("doc/TypeScript Language Specification.docx"), path.resolve("doc/spec.md")]);
-task("generate-spec", series(buildScripts, generateSpec));
-task("generate-spec").description = "Generates a Markdown version of the Language Specification";
-
-task("clean", series(parallel(cleanTasks), cleanBuilt));
-task("clean").description = "Cleans build outputs";
-
-const configureNightly = () => exec(process.execPath, ["scripts/configurePrerelease.js", "dev", "package.json", "src/compiler/core.ts"])
-task("configure-nightly", series(buildScripts, configureNightly));
-task("configure-nightly").description = "Runs scripts/configurePrerelease.ts to prepare a build for nightly publishing";
-
-const configureInsiders = () => exec(process.execPath, ["scripts/configurePrerelease.js", "insiders", "package.json", "src/compiler/core.ts"])
-task("configure-insiders", series(buildScripts, configureInsiders));
-task("configure-insiders").description = "Runs scripts/configurePrerelease.ts to prepare a build for insiders publishing";
-
-const publishNightly = () => exec("npm", ["publish", "--tag", "next"]);
-task("publish-nightly", series(task("clean"), task("LKG"), task("clean"), task("runtests-parallel"), publishNightly));
-task("publish-nightly").description = "Runs `npm publish --tag next` to create a new nightly build on npm";
-
-// TODO(rbuckton): The problem with watching in this way is that a change in compiler/ will result
-// in cascading changes in other projects that may take differing amounts of times to complete. As
-// a result, the watch may accidentally trigger early, so we have to set a significant delay. An
-// alternative approach would be to leverage a builder API, or to have 'tsc -b' have an option to
-// write some kind of trigger file that indicates build completion that we could listen for instead.
-const watchRuntests = () => watch(["built/local/*.js", "tests/cases/**/*.ts", "tests/cases/**/tsconfig.json"], { delay: 5000 }, async () => {
-    if (cmdLineOptions.tests || cmdLineOptions.failed) {
-        await runConsoleTests("built/local/run.js", "mocha-fivemat-progress-reporter", /*runInParallel*/ false, /*watchMode*/ true);
-    }
-    else {
-        await runConsoleTests("built/local/run.js", "min", /*runInParallel*/ true, /*watchMode*/ true);
-    }
-});
-task("watch", series(preBuild, preTest, parallel(watchLib, watchDiagnostics, watchServices, watchLssl, watchTests, watchRuntests)));
-task("watch").description = "Watches for changes and rebuilds and runs tests in parallel.";
-task("watch").flags = {
-    "-t --tests=<regex>": "Pattern for tests to run. Forces tests to be run in a single worker.",
-    "   --failed": "Runs tests listed in '.failed-tests'. Forces tests to be run in a single worker.",
-    "-r --reporter=<reporter>": "The mocha reporter to use.",
-    "   --keepFailed": "Keep tests in .failed-tests even if they pass",
-    "   --light": "Run tests in light mode (fewer verifications, but tests run faster)",
-    "   --dirty": "Run tests without first cleaning test output directories",
-    "   --stackTraceLimit=<limit>": "Sets the maximum number of stack frames to display. Use 'full' to show all frames.",
-    "   --no-color": "Disables color",
-    "   --no-lint": "Disables lint",
-    "   --timeout=<ms>": "Overrides the default test timeout.",
-    "   --workers=<number>": "The number of parallel workers to use.",
-    "   --built": "Compile using the built version of the compiler.",
-};
-
-task("default", series("local"));
-task("default").description = "Runs 'local'";
-
-task("help", () => exec("gulp", ["--tasks", "--depth", "1", "--sort-tasks"], { hidePrompt: true }));
-task("help").description = "Prints the top-level tasks.";
+// @ts-check
+const path = require("path");
+const fs = require("fs");
+const log = require("fancy-log");
+const newer = require("gulp-newer");
+const sourcemaps = require("gulp-sourcemaps");
+const del = require("del");
+const fold = require("travis-fold");
+const rename = require("gulp-rename");
+const concat = require("gulp-concat");
+const merge2 = require("merge2");
+const mkdirp = require("mkdirp");
+const { src, dest, task, parallel, series, watch } = require("gulp");
+const { append, transform } = require("gulp-insert");
+const { prependFile } = require("./scripts/build/prepend");
+const { exec, readJson, needsUpdate, getDiffTool, getDirSize, rm } = require("./scripts/build/utils");
+const { runConsoleTests, refBaseline, localBaseline, refRwcBaseline, localRwcBaseline } = require("./scripts/build/tests");
+const { buildProject, cleanProject, watchProject } = require("./scripts/build/projects");
+const cmdLineOptions = require("./scripts/build/options");
+
+const copyright = "CopyrightNotice.txt";
+const cleanTasks = [];
+
+const buildScripts = () => buildProject("scripts");
+const cleanScripts = () => cleanProject("scripts");
+cleanTasks.push(cleanScripts);
+
+const libraries = readJson("./src/lib/libs.json");
+const libs = libraries.libs.map(lib => {
+    const relativeSources = ["header.d.ts"].concat(libraries.sources && libraries.sources[lib] || [lib + ".d.ts"]);
+    const relativeTarget = libraries.paths && libraries.paths[lib] || ("lib." + lib + ".d.ts");
+    const sources = relativeSources.map(s => path.posix.join("src/lib", s));
+    const target = `built/local/${relativeTarget}`;
+    return { target, relativeTarget, sources };
+});
+
+const generateLibs = () => {
+    return merge2(libs.map(({ sources, target, relativeTarget }) =>
+        src([copyright, ...sources])
+            .pipe(newer(target))
+            .pipe(concat(relativeTarget, { newLine: "\n\n" }))
+            .pipe(dest("built/local"))));
+};
+task("lib", generateLibs)
+task("lib").description = "Builds the library targets";
+
+const cleanLib = () => del(libs.map(lib => lib.target));
+cleanTasks.push(cleanLib);
+
+const watchLib = () => watch(["src/lib/**/*"], generateLibs);
+
+const diagnosticInformationMapTs = "src/compiler/diagnosticInformationMap.generated.ts";
+const diagnosticMessagesJson = "src/compiler/diagnosticMessages.json";
+const diagnosticMessagesGeneratedJson = "src/compiler/diagnosticMessages.generated.json";
+const generateDiagnostics = async () => {
+    if (needsUpdate(diagnosticMessagesJson, [diagnosticMessagesGeneratedJson, diagnosticInformationMapTs])) {
+        await exec(process.execPath, ["scripts/processDiagnosticMessages.js", diagnosticMessagesJson]);
+    }
+};
+task("generate-diagnostics", series(buildScripts, generateDiagnostics));
+task("generate-diagnostics").description = "Generates a diagnostic file in TypeScript based on an input JSON file";
+
+const cleanDiagnostics = () => del([diagnosticInformationMapTs, diagnosticMessagesGeneratedJson]);
+cleanTasks.push(cleanDiagnostics);
+
+const watchDiagnostics = () => watch(["src/compiler/diagnosticMessages.json"], task("generate-diagnostics"));
+
+// Localize diagnostics
+/**
+ * .lcg file is what localization team uses to know what messages to localize.
+ * The file is always generated in 'enu/diagnosticMessages.generated.json.lcg'
+ */
+const generatedLCGFile = "built/local/enu/diagnosticMessages.generated.json.lcg";
+
+/**
+ * The localization target produces the two following transformations:
+ *    1. 'src\loc\lcl\<locale>\diagnosticMessages.generated.json.lcl' => 'built\local\<locale>\diagnosticMessages.generated.json'
+ *       convert localized resources into a .json file the compiler can understand
+ *    2. 'src\compiler\diagnosticMessages.generated.json' => 'built\local\ENU\diagnosticMessages.generated.json.lcg'
+ *       generate the lcg file (source of messages to localize) from the diagnosticMessages.generated.json
+ */
+const localizationTargets = ["cs", "de", "es", "fr", "it", "ja", "ko", "pl", "pt-br", "ru", "tr", "zh-cn", "zh-tw"]
+    .map(f => f.toLowerCase())
+    .map(f => `built/local/${f}/diagnosticMessages.generated.json`)
+    .concat(generatedLCGFile);
+
+const localize = async () => {
+    if (needsUpdate(diagnosticMessagesGeneratedJson, generatedLCGFile)) {
+        return exec(process.execPath, ["scripts/generateLocalizedDiagnosticMessages.js", "src/loc/lcl", "built/local", diagnosticMessagesGeneratedJson], { ignoreExitCode: true });
+    }
+};
+
+// Pre-build steps when targeting the LKG compiler
+const lkgPreBuild = parallel(generateLibs, series(buildScripts, generateDiagnostics));
+
+const buildTsc = () => buildProject("src/tsc");
+task("tsc", series(lkgPreBuild, buildTsc));
+task("tsc").description = "Builds the command-line compiler";
+
+const cleanTsc = () => cleanProject("src/tsc");
+cleanTasks.push(cleanTsc);
+task("clean-tsc", cleanTsc);
+task("clean-tsc").description = "Cleans outputs for the command-line compiler";
+
+const watchTsc = () => watchProject("src/tsc");
+task("watch-tsc", series(lkgPreBuild, parallel(watchLib, watchDiagnostics, watchTsc)));
+task("watch-tsc").description = "Watch for changes and rebuild the command-line compiler only.";
+
+// Pre-build steps when targeting the built/local compiler.
+const localPreBuild = parallel(generateLibs, series(buildScripts, generateDiagnostics, buildTsc));
+
+// Pre-build steps to use based on supplied options.
+const preBuild = cmdLineOptions.lkg ? lkgPreBuild : localPreBuild;
+
+const buildServices = (() => {
+    // build typescriptServices.out.js
+    const buildTypescriptServicesOut = () => buildProject("src/typescriptServices/tsconfig.json", cmdLineOptions);
+
+    // create typescriptServices.js
+    const createTypescriptServicesJs = () => src("built/local/typescriptServices.out.js")
+        .pipe(newer("built/local/typescriptServices.js"))
+        .pipe(sourcemaps.init({ loadMaps: true }))
+        .pipe(prependFile(copyright))
+        .pipe(rename("typescriptServices.js"))
+        .pipe(sourcemaps.write(".", { includeContent: false, destPath: "built/local" }))
+        .pipe(dest("built/local"));
+
+    // create typescriptServices.d.ts
+    const createTypescriptServicesDts = () => src("built/local/typescriptServices.out.d.ts")
+        .pipe(newer("built/local/typescriptServices.d.ts"))
+        .pipe(prependFile(copyright))
+        .pipe(transform(content => content.replace(/^(\s*)(export )?const enum (\S+) {(\s*)$/gm, "$1$2enum $3 {$4")))
+        .pipe(rename("typescriptServices.d.ts"))
+        .pipe(dest("built/local"));
+
+    // create typescript.js
+    const createTypescriptJs = () => src("built/local/typescriptServices.js")
+        .pipe(newer("built/local/typescript.js"))
+        .pipe(sourcemaps.init({ loadMaps: true }))
+        .pipe(rename("typescript.js"))
+        .pipe(sourcemaps.write(".", { includeContent: false, destPath: "built/local" }))
+        .pipe(dest("built/local"));
+
+    // create typescript.d.ts
+    const createTypescriptDts = () => src("built/local/typescriptServices.d.ts")
+        .pipe(newer("built/local/typescript.d.ts"))
+        .pipe(append("\nexport = ts;"))
+        .pipe(rename("typescript.d.ts"))
+        .pipe(dest("built/local"));
+
+    // create typescript_standalone.d.ts
+    const createTypescriptStandaloneDts = () => src("built/local/typescriptServices.d.ts")
+        .pipe(newer("built/local/typescript_standalone.d.ts"))
+        .pipe(transform(content => content.replace(/declare (namespace|module) ts/g, 'declare module "typescript"')))
+        .pipe(rename("typescript_standalone.d.ts"))
+        .pipe(dest("built/local"));
+
+    return series(
+        buildTypescriptServicesOut,
+        createTypescriptServicesJs,
+        createTypescriptServicesDts,
+        createTypescriptJs,
+        createTypescriptDts,
+        createTypescriptStandaloneDts,
+    );
+})();
+task("services", series(preBuild, buildServices));
+task("services").description = "Builds the language service";
+task("services").flags = {
+    "   --built": "Compile using the built version of the compiler."
+}
+
+const cleanServices = async () => {
+    if (fs.existsSync("built/local/typescriptServices.tsconfig.json")) {
+        await cleanProject("built/local/typescriptServices.tsconfig.json");
+    }
+    await del([
+        "built/local/typescriptServices.out.js",
+        "built/local/typescriptServices.out.d.ts",
+        "built/local/typescriptServices.out.tsbuildinfo",
+        "built/local/typescriptServices.js",
+        "built/local/typescript.js",
+        "built/local/typescript.d.ts",
+        "built/local/typescript_standalone.d.ts"
+    ]);
+};
+cleanTasks.push(cleanServices);
+task("clean-services", cleanServices);
+task("clean-services").description = "Cleans outputs for the language service";
+
+const watchServices = () => watch([
+    "src/compiler/tsconfig.json",
+    "src/compiler/**/*.ts",
+    "src/jsTyping/tsconfig.json",
+    "src/jsTyping/**/*.ts",
+    "src/services/tsconfig.json",
+    "src/services/**/*.ts",
+], series(preBuild, buildServices));
+task("watch-services", series(preBuild, parallel(watchLib, watchDiagnostics, watchServices)));
+task("watch-services").description = "Watches for changes and rebuild language service only";
+task("watch-services").flags = {
+    "   --built": "Compile using the built version of the compiler."
+}
+
+const buildServer = () => buildProject("src/tsserver", cmdLineOptions);
+task("tsserver", series(preBuild, buildServer));
+task("tsserver").description = "Builds the language server";
+task("tsserver").flags = {
+    "   --built": "Compile using the built version of the compiler."
+}
+
+const cleanServer = () => cleanProject("src/tsserver");
+cleanTasks.push(cleanServer);
+task("clean-tsserver", cleanServer);
+task("clean-tsserver").description = "Cleans outputs for the language server";
+
+const watchServer = () => watchProject("src/tsserver", cmdLineOptions);
+task("watch-tsserver", series(preBuild, parallel(watchLib, watchDiagnostics, watchServer)));
+task("watch-tsserver").description = "Watch for changes and rebuild the language server only";
+task("watch-tsserver").flags = {
+    "   --built": "Compile using the built version of the compiler."
+}
+
+task("min", series(preBuild, parallel(buildTsc, buildServer)));
+task("min").description = "Builds only tsc and tsserver";
+task("min").flags = {
+    "   --built": "Compile using the built version of the compiler."
+}
+
+task("clean-min", series(cleanTsc, cleanServer));
+task("clean-min").description = "Cleans outputs for tsc and tsserver";
+
+task("watch-min", series(preBuild, parallel(watchLib, watchDiagnostics, watchTsc, watchServer)));
+task("watch-min").description = "Watches for changes to a tsc and tsserver only";
+task("watch-min").flags = {
+    "   --built": "Compile using the built version of the compiler."
+}
+
+const buildLssl = (() => {
+    // build tsserverlibrary.out.js
+    const buildServerLibraryOut = () => buildProject("src/tsserverlibrary/tsconfig.json", cmdLineOptions);
+
+    // create tsserverlibrary.js
+    const createServerLibraryJs = () => src("built/local/tsserverlibrary.out.js")
+        .pipe(newer("built/local/tsserverlibrary.js"))
+        .pipe(sourcemaps.init({ loadMaps: true }))
+        .pipe(prependFile(copyright))
+        .pipe(rename("tsserverlibrary.js"))
+        .pipe(sourcemaps.write(".", { includeContent: false, destPath: "built/local" }))
+        .pipe(dest("built/local"));
+
+    // create tsserverlibrary.d.ts
+    const createServerLibraryDts = () => src("built/local/tsserverlibrary.out.d.ts")
+        .pipe(newer("built/local/tsserverlibrary.d.ts"))
+        .pipe(prependFile(copyright))
+        .pipe(transform(content => content.replace(/^(\s*)(export )?const enum (\S+) {(\s*)$/gm, "$1$2enum $3 {$4")))
+        .pipe(append("\nexport = ts;\nexport as namespace ts;"))
+        .pipe(rename("tsserverlibrary.d.ts"))
+        .pipe(dest("built/local"));
+
+    return series(
+        buildServerLibraryOut,
+        createServerLibraryJs,
+        createServerLibraryDts,
+    );
+})();
+task("lssl", series(preBuild, buildLssl));
+task("lssl").description = "Builds language service server library";
+task("lssl").flags = {
+    "   --built": "Compile using the built version of the compiler."
+}
+
+const cleanLssl = async () => {
+    if (fs.existsSync("built/local/tsserverlibrary.tsconfig.json")) {
+        await cleanProject("built/local/tsserverlibrary.tsconfig.json");
+    }
+    await del([
+        "built/local/tsserverlibrary.out.js",
+        "built/local/tsserverlibrary.out.d.ts",
+        "built/local/tsserverlibrary.out.tsbuildinfo",
+        "built/local/tsserverlibrary.js",
+        "built/local/tsserverlibrary.d.ts",
+    ]);
+};
+cleanTasks.push(cleanLssl);
+task("clean-lssl", cleanLssl);
+task("clean-lssl").description = "Clean outputs for the language service server library";
+
+const watchLssl = () => watch([
+    "src/compiler/tsconfig.json",
+    "src/compiler/**/*.ts",
+    "src/jsTyping/tsconfig.json",
+    "src/jsTyping/**/*.ts",
+    "src/services/tsconfig.json",
+    "src/services/**/*.ts",
+    "src/server/tsconfig.json",
+    "src/server/**/*.ts",
+    "src/tsserver/tsconfig.json",
+    "src/tsserver/**/*.ts",
+], buildLssl);
+task("watch-lssl", series(preBuild, parallel(watchLib, watchDiagnostics, watchLssl)));
+task("watch-lssl").description = "Watch for changes and rebuild tsserverlibrary only";
+task("watch-lssl").flags = {
+    "   --built": "Compile using the built version of the compiler."
+}
+
+const buildTests = () => buildProject("src/testRunner");
+task("tests", series(preBuild, parallel(buildLssl, buildTests)));
+task("tests").description = "Builds the test infrastructure";
+task("tests").flags = {
+    "   --built": "Compile using the built version of the compiler."
+}
+
+const cleanTests = () => cleanProject("src/testRunner");
+cleanTasks.push(cleanTests);
+task("clean-tests", cleanTests);
+task("clean-tests").description = "Cleans the outputs for the test infrastructure";
+
+const watchTests = () => watchProject("src/testRunner", cmdLineOptions);
+
+const buildRules = () => buildProject("scripts/tslint");
+task("build-rules", buildRules);
+task("build-rules").description = "Compiles tslint rules to js";
+
+const cleanRules = () => cleanProject("scripts/tslint");
+cleanTasks.push(cleanRules);
+task("clean-rules", cleanRules);
+task("clean-rules").description = "Cleans the outputs for the lint rules";
+
+const lintFoldStart = async () => { if (fold.isTravis()) console.log(fold.start("lint")); };
+const lintFoldEnd = async () => { if (fold.isTravis()) console.log(fold.end("lint")); };
+const lint = series([
+    lintFoldStart,
+    ...["scripts/tslint/tsconfig.json", "src/tsconfig-base.json"].map(project => {
+        const lintOne = () => {
+            const args = ["node_modules/tslint/bin/tslint", "--project", project, "--formatters-dir", "./built/local/tslint/formatters", "--format", "autolinkableStylish"];
+            if (cmdLineOptions.fix) args.push("--fix");
+            log(`Linting: node ${args.join(" ")}`);
+            return exec(process.execPath, args);
+        };
+        lintOne.dispayName = `lint(${project})`;
+        return lintOne;
+    }),
+    lintFoldEnd
+]);
+lint.displayName = "lint";
+task("lint", series(buildRules, lint));
+task("lint").description = "Runs tslint on the compiler sources.";
+task("lint").flags = {
+    "   --f[iles]=<regex>": "pattern to match files to lint",
+};
+
+const buildCancellationToken = () => buildProject("src/cancellationToken");
+const cleanCancellationToken = () => cleanProject("src/cancellationToken");
+cleanTasks.push(cleanCancellationToken);
+
+const buildTypingsInstaller = () => buildProject("src/typingsInstaller");
+const cleanTypingsInstaller = () => cleanProject("src/typingsInstaller");
+cleanTasks.push(cleanTypingsInstaller);
+
+const buildWatchGuard = () => buildProject("src/watchGuard");
+const cleanWatchGuard = () => cleanProject("src/watchGuard");
+cleanTasks.push(cleanWatchGuard);
+
+const generateTypesMap = () => src("src/server/typesMap.json")
+    .pipe(newer("built/local/typesMap.json"))
+    .pipe(transform(contents => (JSON.parse(contents), contents))) // validates typesMap.json is valid JSON
+    .pipe(dest("built/local"));
+task("generate-types-map", generateTypesMap);
+
+const cleanTypesMap = () => del("built/local/typesMap.json");
+cleanTasks.push(cleanTypesMap);
+
+const buildOtherOutputs = parallel(buildCancellationToken, buildTypingsInstaller, buildWatchGuard, generateTypesMap);
+task("other-outputs", series(preBuild, buildOtherOutputs));
+task("other-outputs").description = "Builds miscelaneous scripts and documents distributed with the LKG";
+
+const buildFoldStart = async () => { if (fold.isTravis()) console.log(fold.start("build")); };
+const buildFoldEnd = async () => { if (fold.isTravis()) console.log(fold.end("build")); };
+task("local", series(buildFoldStart, preBuild, parallel(localize, buildTsc, buildServer, buildServices, buildLssl, buildOtherOutputs), buildFoldEnd));
+task("local").description = "Builds the full compiler and services";
+task("local").flags = {
+    "   --built": "Compile using the built version of the compiler."
+}
+
+task("watch-local", series(preBuild, parallel(watchLib, watchDiagnostics, watchTsc, watchServices, watchServer, watchLssl)));
+task("watch-local").description = "Watches for changes to projects in src/ (but does not execute tests).";
+task("watch-local").flags = {
+    "   --built": "Compile using the built version of the compiler."
+}
+
+const generateCodeCoverage = () => exec("istanbul", ["cover", "node_modules/mocha/bin/_mocha", "--", "-R", "min", "-t", "" + cmdLineOptions.testTimeout, "built/local/run.js"]);
+task("generate-code-coverage", series(preBuild, buildTests, generateCodeCoverage));
+task("generate-code-coverage").description = "Generates code coverage data via istanbul";
+
+const preTest = parallel(buildRules, buildTests, buildServices, buildLssl);
+preTest.displayName = "preTest";
+
+const postTest = (done) => cmdLineOptions.lint ? lint(done) : done();
+
+const runTests = () => runConsoleTests("built/local/run.js", "mocha-fivemat-progress-reporter", /*runInParallel*/ false, /*watchMode*/ false);
+task("runtests", series(preBuild, preTest, runTests, postTest));
+task("runtests").description = "Runs the tests using the built run.js file.";
+task("runtests").flags = {
+    "-t --tests=<regex>": "Pattern for tests to run.",
+    "   --failed": "Runs tests listed in '.failed-tests'.",
+    "-r --reporter=<reporter>": "The mocha reporter to use.",
+    "-d --debug": "Runs tests in debug mode (NodeJS 6 and earlier)",
+    "-i --inspect": "Runs tests in inspector mode (NodeJS 8 and later)",
+    "   --keepFailed": "Keep tests in .failed-tests even if they pass",
+    "   --light": "Run tests in light mode (fewer verifications, but tests run faster)",
+    "   --dirty": "Run tests without first cleaning test output directories",
+    "   --stackTraceLimit=<limit>": "Sets the maximum number of stack frames to display. Use 'full' to show all frames.",
+    "   --no-color": "Disables color",
+    "   --no-lint": "Disables lint",
+    "   --timeout=<ms>": "Overrides the default test timeout.",
+    "   --built": "Compile using the built version of the compiler.",
+}
+
+const runTestsParallel = () => runConsoleTests("built/local/run.js", "min", /*runInParallel*/ true, /*watchMode*/ false);
+task("runtests-parallel", series(preBuild, preTest, runTestsParallel, postTest));
+task("runtests-parallel").description = "Runs all the tests in parallel using the built run.js file.";
+task("runtests-parallel").flags = {
+    "   --no-lint": "disables lint.",
+    "   --light": "Run tests in light mode (fewer verifications, but tests run faster).",
+    "   --keepFailed": "Keep tests in .failed-tests even if they pass.",
+    "   --dirty": "Run tests without first cleaning test output directories.",
+    "   --stackTraceLimit=<limit>": "Sets the maximum number of stack frames to display. Use 'full' to show all frames.",
+    "   --workers=<number>": "The number of parallel workers to use.",
+    "   --timeout=<ms>": "Overrides the default test timeout.",
+    "   --built": "Compile using the built version of the compiler.",
+};
+
+task("diff", () => exec(getDiffTool(), [refBaseline, localBaseline], { ignoreExitCode: true }));
+task("diff").description = "Diffs the compiler baselines using the diff tool specified by the 'DIFF' environment variable";
+
+task("diff-rwc", () => exec(getDiffTool(), [refRwcBaseline, localRwcBaseline], { ignoreExitCode: true }));
+task("diff-rwc").description = "Diffs the RWC baselines using the diff tool specified by the 'DIFF' environment variable";
+
+/**
+ * @param {string} localBaseline Path to the local copy of the baselines
+ * @param {string} refBaseline Path to the reference copy of the baselines
+ */
+const baselineAccept = (localBaseline, refBaseline) => merge2(
+    src([`${localBaseline}/**`, `!${localBaseline}/**/*.delete`], { base: localBaseline })
+        .pipe(dest(refBaseline)),
+    src([`${localBaseline}/**/*.delete`], { base: localBaseline, read: false })
+        .pipe(rm())
+        .pipe(rename({ extname: "" }))
+        .pipe(rm(refBaseline)));
+task("baseline-accept", () => baselineAccept(localBaseline, refBaseline));
+task("baseline-accept").description = "Makes the most recent test results the new baseline, overwriting the old baseline";
+
+task("baseline-accept-rwc", () => baselineAccept(localRwcBaseline, refRwcBaseline));
+task("baseline-accept-rwc").description = "Makes the most recent rwc test results the new baseline, overwriting the old baseline";
+
+// TODO(rbuckton): Determine if 'webhost' is still in use.
+const buildWebHost = () => buildProject("tests/webhost/webtsc.tsconfig.json");
+task("webhost", series(lkgPreBuild, buildWebHost));
+task("webhost").description = "Builds the tsc web host";
+
+const cleanWebHost = () => cleanProject("tests/webhost/webtsc.tsconfig.json");
+cleanTasks.push(cleanWebHost);
+task("clean-webhost", cleanWebHost);
+task("clean-webhost").description = "Cleans the outputs of the tsc web host";
+
+const buildLoggedIO = async () => {
+    mkdirp.sync("built/local/temp");
+    await exec(process.execPath, ["lib/tsc", "--types", "--target", "es5", "--lib", "es5", "--outdir", "built/local/temp", "src/harness/loggedIO.ts"]);
+    fs.renameSync("built/local/temp/harness/loggedIO.js", "built/local/loggedIO.js");
+    await del("built/local/temp");
+};
+
+const cleanLoggedIO = () => del("built/local/temp/loggedIO.js");
+cleanTasks.push(cleanLoggedIO);
+
+const buildInstrumenter = () => buildProject("src/instrumenter");
+const cleanInstrumenter = () => cleanProject("src/instrumenter");
+cleanTasks.push(cleanInstrumenter);
+
+const tscInstrumented = () => exec(process.execPath, ["built/local/instrumenter.js", "record", cmdLineOptions.tests || "iocapture", "built/local"]);
+task("tsc-instrumented", series(lkgPreBuild, parallel(localize, buildTsc, buildServer, buildServices, buildLssl, buildLoggedIO, buildInstrumenter), tscInstrumented));
+task("tsc-instrumented").description = "Builds an instrumented tsc.js";
+task("tsc-instrumented").flags = {
+    "-t --tests=<testname>": "The test to run."
+}
+
+// TODO(rbuckton): Determine if we still need this task. Depending on a relative
+//                 path here seems like a bad idea.
+const updateSublime = () => src(["built/local/tsserver.js", "built/local/tsserver.js.map"])
+    .pipe(dest("../TypeScript-Sublime-Plugin/tsserver/"));
+task("update-sublime", updateSublime);
+task("update-sublime").description = "Updates the sublime plugin's tsserver";
+
+const buildImportDefinitelyTypedTests = () => buildProject("scripts/importDefinitelyTypedTests");
+const cleanImportDefinitelyTypedTests = () => cleanProject("scripts/importDefinitelyTypedTests");
+cleanTasks.push(cleanImportDefinitelyTypedTests);
+
+// TODO(rbuckton): Should the path to DefinitelyTyped be configurable via an environment variable?
+const importDefinitelyTypedTests = () => exec(process.execPath, ["scripts/importDefinitelyTypedTests/importDefinitelyTypedTests.js", "./", "../DefinitelyTyped"]);
+task("importDefinitelyTypedTests", series(buildImportDefinitelyTypedTests, importDefinitelyTypedTests));
+task("importDefinitelyTypedTests").description = "Runs the importDefinitelyTypedTests script to copy DT's tests to the TS-internal RWC tests";
+
+const buildReleaseTsc = () => buildProject("src/tsc/tsconfig.release.json");
+const cleanReleaseTsc = () => cleanProject("src/tsc/tsconfig.release.json");
+cleanTasks.push(cleanReleaseTsc);
+
+const cleanBuilt = () => del("built");
+
+const produceLKG = async () => {
+    const expectedFiles = [
+        "built/local/tsc.release.js",
+        "built/local/typescriptServices.js",
+        "built/local/typescriptServices.d.ts",
+        "built/local/tsserver.js",
+        "built/local/typescript.js",
+        "built/local/typescript.d.ts",
+        "built/local/tsserverlibrary.js",
+        "built/local/tsserverlibrary.d.ts",
+        "built/local/typingsInstaller.js",
+        "built/local/cancellationToken.js"
+    ].concat(libs.map(lib => lib.target));
+    const missingFiles = expectedFiles
+        .concat(localizationTargets)
+        .filter(f => !fs.existsSync(f));
+    if (missingFiles.length > 0) {
+        throw new Error("Cannot replace the LKG unless all built targets are present in directory 'built/local/'. The following files are missing:\n" + missingFiles.join("\n"));
+    }
+    const sizeBefore = getDirSize("lib");
+    await exec(process.execPath, ["scripts/produceLKG.js"]);
+    const sizeAfter = getDirSize("lib");
+    if (sizeAfter > (sizeBefore * 1.10)) {
+        throw new Error("The lib folder increased by 10% or more. This likely indicates a bug.");
+    }
+};
+
+task("LKG", series(lkgPreBuild, parallel(localize, buildTsc, buildServer, buildServices, buildLssl, buildOtherOutputs, buildReleaseTsc), produceLKG));
+task("LKG").description = "Makes a new LKG out of the built js files";
+task("LKG").flags = {
+    "   --built": "Compile using the built version of the compiler.",
+}
+
+const generateSpec = () => exec("cscript", ["//nologo", "scripts/word2md.js", path.resolve("doc/TypeScript Language Specification.docx"), path.resolve("doc/spec.md")]);
+task("generate-spec", series(buildScripts, generateSpec));
+task("generate-spec").description = "Generates a Markdown version of the Language Specification";
+
+task("clean", series(parallel(cleanTasks), cleanBuilt));
+task("clean").description = "Cleans build outputs";
+
+const configureNightly = () => exec(process.execPath, ["scripts/configurePrerelease.js", "dev", "package.json", "src/compiler/core.ts"])
+task("configure-nightly", series(buildScripts, configureNightly));
+task("configure-nightly").description = "Runs scripts/configurePrerelease.ts to prepare a build for nightly publishing";
+
+const configureInsiders = () => exec(process.execPath, ["scripts/configurePrerelease.js", "insiders", "package.json", "src/compiler/core.ts"])
+task("configure-insiders", series(buildScripts, configureInsiders));
+task("configure-insiders").description = "Runs scripts/configurePrerelease.ts to prepare a build for insiders publishing";
+
+const publishNightly = () => exec("npm", ["publish", "--tag", "next"]);
+task("publish-nightly", series(task("clean"), task("LKG"), task("clean"), task("runtests-parallel"), publishNightly));
+task("publish-nightly").description = "Runs `npm publish --tag next` to create a new nightly build on npm";
+
+// TODO(rbuckton): The problem with watching in this way is that a change in compiler/ will result
+// in cascading changes in other projects that may take differing amounts of times to complete. As
+// a result, the watch may accidentally trigger early, so we have to set a significant delay. An
+// alternative approach would be to leverage a builder API, or to have 'tsc -b' have an option to
+// write some kind of trigger file that indicates build completion that we could listen for instead.
+const watchRuntests = () => watch(["built/local/*.js", "tests/cases/**/*.ts", "tests/cases/**/tsconfig.json"], { delay: 5000 }, async () => {
+    if (cmdLineOptions.tests || cmdLineOptions.failed) {
+        await runConsoleTests("built/local/run.js", "mocha-fivemat-progress-reporter", /*runInParallel*/ false, /*watchMode*/ true);
+    }
+    else {
+        await runConsoleTests("built/local/run.js", "min", /*runInParallel*/ true, /*watchMode*/ true);
+    }
+});
+task("watch", series(preBuild, preTest, parallel(watchLib, watchDiagnostics, watchServices, watchLssl, watchTests, watchRuntests)));
+task("watch").description = "Watches for changes and rebuilds and runs tests in parallel.";
+task("watch").flags = {
+    "-t --tests=<regex>": "Pattern for tests to run. Forces tests to be run in a single worker.",
+    "   --failed": "Runs tests listed in '.failed-tests'. Forces tests to be run in a single worker.",
+    "-r --reporter=<reporter>": "The mocha reporter to use.",
+    "   --keepFailed": "Keep tests in .failed-tests even if they pass",
+    "   --light": "Run tests in light mode (fewer verifications, but tests run faster)",
+    "   --dirty": "Run tests without first cleaning test output directories",
+    "   --stackTraceLimit=<limit>": "Sets the maximum number of stack frames to display. Use 'full' to show all frames.",
+    "   --no-color": "Disables color",
+    "   --no-lint": "Disables lint",
+    "   --timeout=<ms>": "Overrides the default test timeout.",
+    "   --workers=<number>": "The number of parallel workers to use.",
+    "   --built": "Compile using the built version of the compiler.",
+};
+
+task("default", series("local"));
+task("default").description = "Runs 'local'";
+
+task("help", () => exec("gulp", ["--tasks", "--depth", "1", "--sort-tasks"], { hidePrompt: true }));
+task("help").description = "Prints the top-level tasks.";