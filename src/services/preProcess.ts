namespace ts {
    export function preProcessFile(sourceText: string, readImportFiles = true, detectJavaScriptImports = false): PreProcessedFileInfo {
        const pragmaContext: PragmaContext = {
            languageVersion: ScriptTarget.ES5, // controls whether the token scanner considers unicode identifiers or not - shouldn't matter, since we're only using it for trivia
            pragmas: undefined,
            checkJsDirective: undefined,
            referencedFiles: [],
            typeReferenceDirectives: [],
            libReferenceDirectives: [],
            amdDependencies: [],
            hasNoDefaultLib: undefined,
            moduleName: undefined
        };
        const importedFiles: FileReference[] = [];
        let ambientExternalModules: { ref: FileReference, depth: number }[] | undefined;
        let lastToken: SyntaxKind;
        let currentToken: SyntaxKind;
        let braceNesting = 0;
        // assume that text represent an external module if it contains at least one top level import/export
        // ambient modules that are found inside external modules are interpreted as module augmentations
        let externalModule = false;

        function nextToken() {
            lastToken = currentToken;
            currentToken = scanner.scan();
            if (currentToken === SyntaxKind.OpenBraceToken) {
                braceNesting++;
            }
            else if (currentToken === SyntaxKind.CloseBraceToken) {
                braceNesting--;
            }
            return currentToken;
        }

        function getFileReference() {
            const fileName = scanner.getTokenValue();
            const pos = scanner.getTokenPos();
            return { fileName, pos, end: pos + fileName.length };
        }

        function recordAmbientExternalModule(): void {
            if (!ambientExternalModules) {
                ambientExternalModules = [];
            }
            ambientExternalModules.push({ ref: getFileReference(), depth: braceNesting });
        }

        function recordModuleName() {
            importedFiles.push(getFileReference());

            markAsExternalModuleIfTopLevel();
        }

        function markAsExternalModuleIfTopLevel() {
            if (braceNesting === 0) {
                externalModule = true;
            }
        }

        /**
         * Returns true if at least one token was consumed from the stream
         */
        function tryConsumeDeclare(): boolean {
            let token = scanner.getToken();
            if (token === SyntaxKind.DeclareKeyword) {
                // declare module "mod"
                token = nextToken();
                if (token === SyntaxKind.ModuleKeyword) {
                    token = nextToken();
                    if (token === SyntaxKind.StringLiteral) {
                        recordAmbientExternalModule();
                    }
                }
                return true;
            }

            return false;
        }

        /**
         * Returns true if at least one token was consumed from the stream
         */
        function tryConsumeImport(): boolean {
            if (lastToken === SyntaxKind.DotToken) {
                return false;
            }
            let token = scanner.getToken();
            if (token === SyntaxKind.ImportKeyword) {
                token = nextToken();
                if (token === SyntaxKind.OpenParenToken) {
                    token = nextToken();
                    if (token === SyntaxKind.StringLiteral) {
                        // import("mod");
                        recordModuleName();
                        return true;
                    }
                }
                else if (token === SyntaxKind.StringLiteral) {
                    // import "mod";
                    recordModuleName();
                    return true;
                }
                else {
                    if (token === SyntaxKind.Identifier || isKeyword(token)) {
                        token = nextToken();
                        if (token === SyntaxKind.FromKeyword) {
                            token = nextToken();
                            if (token === SyntaxKind.StringLiteral) {
                                // import d from "mod";
                                recordModuleName();
                                return true;
                            }
                        }
                        else if (token === SyntaxKind.EqualsToken) {
                            if (tryConsumeRequireCall(/*skipCurrentToken*/ true)) {
                                return true;
                            }
                        }
                        else if (token === SyntaxKind.CommaToken) {
                            // consume comma and keep going
                            token = nextToken();
                        }
                        else {
                            // unknown syntax
                            return true;
                        }
                    }

                    if (token === SyntaxKind.OpenBraceToken) {
                        token = nextToken();
                        // consume "{ a as B, c, d as D}" clauses
                        // make sure that it stops on EOF
                        while (token !== SyntaxKind.CloseBraceToken && token !== SyntaxKind.EndOfFileToken) {
                            token = nextToken();
                        }

                        if (token === SyntaxKind.CloseBraceToken) {
                            token = nextToken();
                            if (token === SyntaxKind.FromKeyword) {
                                token = nextToken();
                                if (token === SyntaxKind.StringLiteral) {
                                    // import {a as A} from "mod";
                                    // import d, {a, b as B} from "mod"
                                    recordModuleName();
                                }
                            }
                        }
                    }
                    else if (token === SyntaxKind.AsteriskToken) {
                        token = nextToken();
                        if (token === SyntaxKind.AsKeyword) {
                            token = nextToken();
                            if (token === SyntaxKind.Identifier || isKeyword(token)) {
                                token = nextToken();
                                if (token === SyntaxKind.FromKeyword) {
                                    token = nextToken();
                                    if (token === SyntaxKind.StringLiteral) {
                                        // import * as NS from "mod"
                                        // import d, * as NS from "mod"
                                        recordModuleName();
                                    }
                                }
                            }
                        }
                    }
                }

                return true;
            }

            return false;
        }

        function tryConsumeExport(): boolean {
            let token = scanner.getToken();
            if (token === SyntaxKind.ExportKeyword) {
                markAsExternalModuleIfTopLevel();
                token = nextToken();
                if (token === SyntaxKind.OpenBraceToken) {
                    token = nextToken();
                    // consume "{ a as B, c, d as D}" clauses
                    // make sure it stops on EOF
                    while (token !== SyntaxKind.CloseBraceToken && token !== SyntaxKind.EndOfFileToken) {
                        token = nextToken();
                    }

                    if (token === SyntaxKind.CloseBraceToken) {
                        token = nextToken();
                        if (token === SyntaxKind.FromKeyword) {
                            token = nextToken();
                            if (token === SyntaxKind.StringLiteral) {
                                // export {a as A} from "mod";
                                // export {a, b as B} from "mod"
                                recordModuleName();
                            }
                        }
                    }
                }
                else if (token === SyntaxKind.AsteriskToken) {
                    token = nextToken();
                    if (token === SyntaxKind.FromKeyword) {
                        token = nextToken();
                        if (token === SyntaxKind.StringLiteral) {
                            // export * from "mod"
                            recordModuleName();
                        }
                    }
                }
                else if (token === SyntaxKind.ImportKeyword) {
                    token = nextToken();
                    if (token === SyntaxKind.Identifier || isKeyword(token)) {
                        token = nextToken();
                        if (token === SyntaxKind.EqualsToken) {
                            if (tryConsumeRequireCall(/*skipCurrentToken*/ true)) {
                                return true;
                            }
                        }
                    }
                }

                return true;
            }

            return false;
        }

        function tryConsumeRequireCall(skipCurrentToken: boolean): boolean {
            let token = skipCurrentToken ? nextToken() : scanner.getToken();
            if (token === SyntaxKind.RequireKeyword) {
                token = nextToken();
                if (token === SyntaxKind.OpenParenToken) {
                    token = nextToken();
                    if (token === SyntaxKind.StringLiteral) {
                        //  require("mod");
                        recordModuleName();
                    }
                }
                return true;
            }
            return false;
        }

        function tryConsumeDefine(): boolean {
            let token = scanner.getToken();
            if (token === SyntaxKind.Identifier && scanner.getTokenValue() === "define") {
                token = nextToken();
                if (token !== SyntaxKind.OpenParenToken) {
                    return true;
                }

                token = nextToken();
                if (token === SyntaxKind.StringLiteral) {
                    // looks like define ("modname", ... - skip string literal and comma
                    token = nextToken();
                    if (token === SyntaxKind.CommaToken) {
                        token = nextToken();
                    }
                    else {
                        // unexpected token
                        return true;
                    }
                }

                // should be start of dependency list
                if (token !== SyntaxKind.OpenBracketToken) {
                    return true;
                }

                // skip open bracket
                token = nextToken();
                // scan until ']' or EOF
                while (token !== SyntaxKind.CloseBracketToken && token !== SyntaxKind.EndOfFileToken) {
                    // record string literals as module names
                    if (token === SyntaxKind.StringLiteral) {
                        recordModuleName();
                    }

                    token = nextToken();
                }
                return true;

            }
            return false;
        }

        function processImports(): void {
            scanner.setText(sourceText);
            nextToken();
            // Look for:
            //    import "mod";
            //    import d from "mod"
            //    import {a as A } from "mod";
            //    import * as NS from "mod"
            //    import d, {a, b as B} from "mod"
            //    import i = require("mod");
            //    import("mod");

            //    export * from "mod"
            //    export {a as b} from "mod"
            //    export import i = require("mod")
            //    (for JavaScript files) require("mod")

            // Do not look for:
            //    AnySymbol.import("mod")
            //    AnySymbol.nested.import("mod")

            while (true) {
                if (scanner.getToken() === SyntaxKind.EndOfFileToken) {
                    break;
                }

                // check if at least one of alternative have moved scanner forward
                if (tryConsumeDeclare() ||
                    tryConsumeImport() ||
                    tryConsumeExport() ||
                    (detectJavaScriptImports && (tryConsumeRequireCall(/*skipCurrentToken*/ false) || tryConsumeDefine()))) {
                    continue;
                }
                else {
                    nextToken();
                }
            }

            scanner.setText(undefined);
        }

        if (readImportFiles) {
            processImports();
        }
        processCommentPragmas(pragmaContext, sourceText);
        processPragmasIntoFields(pragmaContext, noop);
        if (externalModule) {
            // for external modules module all nested ambient modules are augmentations
            if (ambientExternalModules) {
                // move all detected ambient modules to imported files since they need to be resolved
                for (const decl of ambientExternalModules) {
                    importedFiles.push(decl.ref);
                }
            }
<<<<<<< HEAD
            return { referencedFiles: pragmaContext.referencedFiles, typeReferenceDirectives: pragmaContext.typeReferenceDirectives, libReferenceDirectives: pragmaContext.libReferenceDirectives, importedFiles, isLibFile: pragmaContext.hasNoDefaultLib, ambientExternalModules: undefined };
=======
            return { referencedFiles: pragmaContext.referencedFiles, typeReferenceDirectives: pragmaContext.typeReferenceDirectives, importedFiles, isLibFile: !!pragmaContext.hasNoDefaultLib, ambientExternalModules: undefined };
>>>>>>> c1a5d9bb
        }
        else {
            // for global scripts ambient modules still can have augmentations - look for ambient modules with depth > 0
            let ambientModuleNames: string[] | undefined;
            if (ambientExternalModules) {
                for (const decl of ambientExternalModules) {
                    if (decl.depth === 0) {
                        if (!ambientModuleNames) {
                            ambientModuleNames = [];
                        }
                        ambientModuleNames.push(decl.ref.fileName);
                    }
                    else {
                        importedFiles.push(decl.ref);
                    }
                }
            }
<<<<<<< HEAD
            return { referencedFiles: pragmaContext.referencedFiles, typeReferenceDirectives: pragmaContext.typeReferenceDirectives, libReferenceDirectives: pragmaContext.libReferenceDirectives, importedFiles, isLibFile: pragmaContext.hasNoDefaultLib, ambientExternalModules: ambientModuleNames };
=======
            return { referencedFiles: pragmaContext.referencedFiles, typeReferenceDirectives: pragmaContext.typeReferenceDirectives, importedFiles, isLibFile: !!pragmaContext.hasNoDefaultLib, ambientExternalModules: ambientModuleNames };
>>>>>>> c1a5d9bb
        }
    }
}
<|MERGE_RESOLUTION|>--- conflicted
+++ resolved
@@ -1,369 +1,361 @@
-namespace ts {
-    export function preProcessFile(sourceText: string, readImportFiles = true, detectJavaScriptImports = false): PreProcessedFileInfo {
-        const pragmaContext: PragmaContext = {
-            languageVersion: ScriptTarget.ES5, // controls whether the token scanner considers unicode identifiers or not - shouldn't matter, since we're only using it for trivia
-            pragmas: undefined,
-            checkJsDirective: undefined,
-            referencedFiles: [],
-            typeReferenceDirectives: [],
-            libReferenceDirectives: [],
-            amdDependencies: [],
-            hasNoDefaultLib: undefined,
-            moduleName: undefined
-        };
-        const importedFiles: FileReference[] = [];
-        let ambientExternalModules: { ref: FileReference, depth: number }[] | undefined;
-        let lastToken: SyntaxKind;
-        let currentToken: SyntaxKind;
-        let braceNesting = 0;
-        // assume that text represent an external module if it contains at least one top level import/export
-        // ambient modules that are found inside external modules are interpreted as module augmentations
-        let externalModule = false;
-
-        function nextToken() {
-            lastToken = currentToken;
-            currentToken = scanner.scan();
-            if (currentToken === SyntaxKind.OpenBraceToken) {
-                braceNesting++;
-            }
-            else if (currentToken === SyntaxKind.CloseBraceToken) {
-                braceNesting--;
-            }
-            return currentToken;
-        }
-
-        function getFileReference() {
-            const fileName = scanner.getTokenValue();
-            const pos = scanner.getTokenPos();
-            return { fileName, pos, end: pos + fileName.length };
-        }
-
-        function recordAmbientExternalModule(): void {
-            if (!ambientExternalModules) {
-                ambientExternalModules = [];
-            }
-            ambientExternalModules.push({ ref: getFileReference(), depth: braceNesting });
-        }
-
-        function recordModuleName() {
-            importedFiles.push(getFileReference());
-
-            markAsExternalModuleIfTopLevel();
-        }
-
-        function markAsExternalModuleIfTopLevel() {
-            if (braceNesting === 0) {
-                externalModule = true;
-            }
-        }
-
-        /**
-         * Returns true if at least one token was consumed from the stream
-         */
-        function tryConsumeDeclare(): boolean {
-            let token = scanner.getToken();
-            if (token === SyntaxKind.DeclareKeyword) {
-                // declare module "mod"
-                token = nextToken();
-                if (token === SyntaxKind.ModuleKeyword) {
-                    token = nextToken();
-                    if (token === SyntaxKind.StringLiteral) {
-                        recordAmbientExternalModule();
-                    }
-                }
-                return true;
-            }
-
-            return false;
-        }
-
-        /**
-         * Returns true if at least one token was consumed from the stream
-         */
-        function tryConsumeImport(): boolean {
-            if (lastToken === SyntaxKind.DotToken) {
-                return false;
-            }
-            let token = scanner.getToken();
-            if (token === SyntaxKind.ImportKeyword) {
-                token = nextToken();
-                if (token === SyntaxKind.OpenParenToken) {
-                    token = nextToken();
-                    if (token === SyntaxKind.StringLiteral) {
-                        // import("mod");
-                        recordModuleName();
-                        return true;
-                    }
-                }
-                else if (token === SyntaxKind.StringLiteral) {
-                    // import "mod";
-                    recordModuleName();
-                    return true;
-                }
-                else {
-                    if (token === SyntaxKind.Identifier || isKeyword(token)) {
-                        token = nextToken();
-                        if (token === SyntaxKind.FromKeyword) {
-                            token = nextToken();
-                            if (token === SyntaxKind.StringLiteral) {
-                                // import d from "mod";
-                                recordModuleName();
-                                return true;
-                            }
-                        }
-                        else if (token === SyntaxKind.EqualsToken) {
-                            if (tryConsumeRequireCall(/*skipCurrentToken*/ true)) {
-                                return true;
-                            }
-                        }
-                        else if (token === SyntaxKind.CommaToken) {
-                            // consume comma and keep going
-                            token = nextToken();
-                        }
-                        else {
-                            // unknown syntax
-                            return true;
-                        }
-                    }
-
-                    if (token === SyntaxKind.OpenBraceToken) {
-                        token = nextToken();
-                        // consume "{ a as B, c, d as D}" clauses
-                        // make sure that it stops on EOF
-                        while (token !== SyntaxKind.CloseBraceToken && token !== SyntaxKind.EndOfFileToken) {
-                            token = nextToken();
-                        }
-
-                        if (token === SyntaxKind.CloseBraceToken) {
-                            token = nextToken();
-                            if (token === SyntaxKind.FromKeyword) {
-                                token = nextToken();
-                                if (token === SyntaxKind.StringLiteral) {
-                                    // import {a as A} from "mod";
-                                    // import d, {a, b as B} from "mod"
-                                    recordModuleName();
-                                }
-                            }
-                        }
-                    }
-                    else if (token === SyntaxKind.AsteriskToken) {
-                        token = nextToken();
-                        if (token === SyntaxKind.AsKeyword) {
-                            token = nextToken();
-                            if (token === SyntaxKind.Identifier || isKeyword(token)) {
-                                token = nextToken();
-                                if (token === SyntaxKind.FromKeyword) {
-                                    token = nextToken();
-                                    if (token === SyntaxKind.StringLiteral) {
-                                        // import * as NS from "mod"
-                                        // import d, * as NS from "mod"
-                                        recordModuleName();
-                                    }
-                                }
-                            }
-                        }
-                    }
-                }
-
-                return true;
-            }
-
-            return false;
-        }
-
-        function tryConsumeExport(): boolean {
-            let token = scanner.getToken();
-            if (token === SyntaxKind.ExportKeyword) {
-                markAsExternalModuleIfTopLevel();
-                token = nextToken();
-                if (token === SyntaxKind.OpenBraceToken) {
-                    token = nextToken();
-                    // consume "{ a as B, c, d as D}" clauses
-                    // make sure it stops on EOF
-                    while (token !== SyntaxKind.CloseBraceToken && token !== SyntaxKind.EndOfFileToken) {
-                        token = nextToken();
-                    }
-
-                    if (token === SyntaxKind.CloseBraceToken) {
-                        token = nextToken();
-                        if (token === SyntaxKind.FromKeyword) {
-                            token = nextToken();
-                            if (token === SyntaxKind.StringLiteral) {
-                                // export {a as A} from "mod";
-                                // export {a, b as B} from "mod"
-                                recordModuleName();
-                            }
-                        }
-                    }
-                }
-                else if (token === SyntaxKind.AsteriskToken) {
-                    token = nextToken();
-                    if (token === SyntaxKind.FromKeyword) {
-                        token = nextToken();
-                        if (token === SyntaxKind.StringLiteral) {
-                            // export * from "mod"
-                            recordModuleName();
-                        }
-                    }
-                }
-                else if (token === SyntaxKind.ImportKeyword) {
-                    token = nextToken();
-                    if (token === SyntaxKind.Identifier || isKeyword(token)) {
-                        token = nextToken();
-                        if (token === SyntaxKind.EqualsToken) {
-                            if (tryConsumeRequireCall(/*skipCurrentToken*/ true)) {
-                                return true;
-                            }
-                        }
-                    }
-                }
-
-                return true;
-            }
-
-            return false;
-        }
-
-        function tryConsumeRequireCall(skipCurrentToken: boolean): boolean {
-            let token = skipCurrentToken ? nextToken() : scanner.getToken();
-            if (token === SyntaxKind.RequireKeyword) {
-                token = nextToken();
-                if (token === SyntaxKind.OpenParenToken) {
-                    token = nextToken();
-                    if (token === SyntaxKind.StringLiteral) {
-                        //  require("mod");
-                        recordModuleName();
-                    }
-                }
-                return true;
-            }
-            return false;
-        }
-
-        function tryConsumeDefine(): boolean {
-            let token = scanner.getToken();
-            if (token === SyntaxKind.Identifier && scanner.getTokenValue() === "define") {
-                token = nextToken();
-                if (token !== SyntaxKind.OpenParenToken) {
-                    return true;
-                }
-
-                token = nextToken();
-                if (token === SyntaxKind.StringLiteral) {
-                    // looks like define ("modname", ... - skip string literal and comma
-                    token = nextToken();
-                    if (token === SyntaxKind.CommaToken) {
-                        token = nextToken();
-                    }
-                    else {
-                        // unexpected token
-                        return true;
-                    }
-                }
-
-                // should be start of dependency list
-                if (token !== SyntaxKind.OpenBracketToken) {
-                    return true;
-                }
-
-                // skip open bracket
-                token = nextToken();
-                // scan until ']' or EOF
-                while (token !== SyntaxKind.CloseBracketToken && token !== SyntaxKind.EndOfFileToken) {
-                    // record string literals as module names
-                    if (token === SyntaxKind.StringLiteral) {
-                        recordModuleName();
-                    }
-
-                    token = nextToken();
-                }
-                return true;
-
-            }
-            return false;
-        }
-
-        function processImports(): void {
-            scanner.setText(sourceText);
-            nextToken();
-            // Look for:
-            //    import "mod";
-            //    import d from "mod"
-            //    import {a as A } from "mod";
-            //    import * as NS from "mod"
-            //    import d, {a, b as B} from "mod"
-            //    import i = require("mod");
-            //    import("mod");
-
-            //    export * from "mod"
-            //    export {a as b} from "mod"
-            //    export import i = require("mod")
-            //    (for JavaScript files) require("mod")
-
-            // Do not look for:
-            //    AnySymbol.import("mod")
-            //    AnySymbol.nested.import("mod")
-
-            while (true) {
-                if (scanner.getToken() === SyntaxKind.EndOfFileToken) {
-                    break;
-                }
-
-                // check if at least one of alternative have moved scanner forward
-                if (tryConsumeDeclare() ||
-                    tryConsumeImport() ||
-                    tryConsumeExport() ||
-                    (detectJavaScriptImports && (tryConsumeRequireCall(/*skipCurrentToken*/ false) || tryConsumeDefine()))) {
-                    continue;
-                }
-                else {
-                    nextToken();
-                }
-            }
-
-            scanner.setText(undefined);
-        }
-
-        if (readImportFiles) {
-            processImports();
-        }
-        processCommentPragmas(pragmaContext, sourceText);
-        processPragmasIntoFields(pragmaContext, noop);
-        if (externalModule) {
-            // for external modules module all nested ambient modules are augmentations
-            if (ambientExternalModules) {
-                // move all detected ambient modules to imported files since they need to be resolved
-                for (const decl of ambientExternalModules) {
-                    importedFiles.push(decl.ref);
-                }
-            }
-<<<<<<< HEAD
-            return { referencedFiles: pragmaContext.referencedFiles, typeReferenceDirectives: pragmaContext.typeReferenceDirectives, libReferenceDirectives: pragmaContext.libReferenceDirectives, importedFiles, isLibFile: pragmaContext.hasNoDefaultLib, ambientExternalModules: undefined };
-=======
-            return { referencedFiles: pragmaContext.referencedFiles, typeReferenceDirectives: pragmaContext.typeReferenceDirectives, importedFiles, isLibFile: !!pragmaContext.hasNoDefaultLib, ambientExternalModules: undefined };
->>>>>>> c1a5d9bb
-        }
-        else {
-            // for global scripts ambient modules still can have augmentations - look for ambient modules with depth > 0
-            let ambientModuleNames: string[] | undefined;
-            if (ambientExternalModules) {
-                for (const decl of ambientExternalModules) {
-                    if (decl.depth === 0) {
-                        if (!ambientModuleNames) {
-                            ambientModuleNames = [];
-                        }
-                        ambientModuleNames.push(decl.ref.fileName);
-                    }
-                    else {
-                        importedFiles.push(decl.ref);
-                    }
-                }
-            }
-<<<<<<< HEAD
-            return { referencedFiles: pragmaContext.referencedFiles, typeReferenceDirectives: pragmaContext.typeReferenceDirectives, libReferenceDirectives: pragmaContext.libReferenceDirectives, importedFiles, isLibFile: pragmaContext.hasNoDefaultLib, ambientExternalModules: ambientModuleNames };
-=======
-            return { referencedFiles: pragmaContext.referencedFiles, typeReferenceDirectives: pragmaContext.typeReferenceDirectives, importedFiles, isLibFile: !!pragmaContext.hasNoDefaultLib, ambientExternalModules: ambientModuleNames };
->>>>>>> c1a5d9bb
-        }
-    }
-}
+namespace ts {
+    export function preProcessFile(sourceText: string, readImportFiles = true, detectJavaScriptImports = false): PreProcessedFileInfo {
+        const pragmaContext: PragmaContext = {
+            languageVersion: ScriptTarget.ES5, // controls whether the token scanner considers unicode identifiers or not - shouldn't matter, since we're only using it for trivia
+            pragmas: undefined,
+            checkJsDirective: undefined,
+            referencedFiles: [],
+            typeReferenceDirectives: [],
+            libReferenceDirectives: [],
+            amdDependencies: [],
+            hasNoDefaultLib: undefined,
+            moduleName: undefined
+        };
+        const importedFiles: FileReference[] = [];
+        let ambientExternalModules: { ref: FileReference, depth: number }[] | undefined;
+        let lastToken: SyntaxKind;
+        let currentToken: SyntaxKind;
+        let braceNesting = 0;
+        // assume that text represent an external module if it contains at least one top level import/export
+        // ambient modules that are found inside external modules are interpreted as module augmentations
+        let externalModule = false;
+
+        function nextToken() {
+            lastToken = currentToken;
+            currentToken = scanner.scan();
+            if (currentToken === SyntaxKind.OpenBraceToken) {
+                braceNesting++;
+            }
+            else if (currentToken === SyntaxKind.CloseBraceToken) {
+                braceNesting--;
+            }
+            return currentToken;
+        }
+
+        function getFileReference() {
+            const fileName = scanner.getTokenValue();
+            const pos = scanner.getTokenPos();
+            return { fileName, pos, end: pos + fileName.length };
+        }
+
+        function recordAmbientExternalModule(): void {
+            if (!ambientExternalModules) {
+                ambientExternalModules = [];
+            }
+            ambientExternalModules.push({ ref: getFileReference(), depth: braceNesting });
+        }
+
+        function recordModuleName() {
+            importedFiles.push(getFileReference());
+
+            markAsExternalModuleIfTopLevel();
+        }
+
+        function markAsExternalModuleIfTopLevel() {
+            if (braceNesting === 0) {
+                externalModule = true;
+            }
+        }
+
+        /**
+         * Returns true if at least one token was consumed from the stream
+         */
+        function tryConsumeDeclare(): boolean {
+            let token = scanner.getToken();
+            if (token === SyntaxKind.DeclareKeyword) {
+                // declare module "mod"
+                token = nextToken();
+                if (token === SyntaxKind.ModuleKeyword) {
+                    token = nextToken();
+                    if (token === SyntaxKind.StringLiteral) {
+                        recordAmbientExternalModule();
+                    }
+                }
+                return true;
+            }
+
+            return false;
+        }
+
+        /**
+         * Returns true if at least one token was consumed from the stream
+         */
+        function tryConsumeImport(): boolean {
+            if (lastToken === SyntaxKind.DotToken) {
+                return false;
+            }
+            let token = scanner.getToken();
+            if (token === SyntaxKind.ImportKeyword) {
+                token = nextToken();
+                if (token === SyntaxKind.OpenParenToken) {
+                    token = nextToken();
+                    if (token === SyntaxKind.StringLiteral) {
+                        // import("mod");
+                        recordModuleName();
+                        return true;
+                    }
+                }
+                else if (token === SyntaxKind.StringLiteral) {
+                    // import "mod";
+                    recordModuleName();
+                    return true;
+                }
+                else {
+                    if (token === SyntaxKind.Identifier || isKeyword(token)) {
+                        token = nextToken();
+                        if (token === SyntaxKind.FromKeyword) {
+                            token = nextToken();
+                            if (token === SyntaxKind.StringLiteral) {
+                                // import d from "mod";
+                                recordModuleName();
+                                return true;
+                            }
+                        }
+                        else if (token === SyntaxKind.EqualsToken) {
+                            if (tryConsumeRequireCall(/*skipCurrentToken*/ true)) {
+                                return true;
+                            }
+                        }
+                        else if (token === SyntaxKind.CommaToken) {
+                            // consume comma and keep going
+                            token = nextToken();
+                        }
+                        else {
+                            // unknown syntax
+                            return true;
+                        }
+                    }
+
+                    if (token === SyntaxKind.OpenBraceToken) {
+                        token = nextToken();
+                        // consume "{ a as B, c, d as D}" clauses
+                        // make sure that it stops on EOF
+                        while (token !== SyntaxKind.CloseBraceToken && token !== SyntaxKind.EndOfFileToken) {
+                            token = nextToken();
+                        }
+
+                        if (token === SyntaxKind.CloseBraceToken) {
+                            token = nextToken();
+                            if (token === SyntaxKind.FromKeyword) {
+                                token = nextToken();
+                                if (token === SyntaxKind.StringLiteral) {
+                                    // import {a as A} from "mod";
+                                    // import d, {a, b as B} from "mod"
+                                    recordModuleName();
+                                }
+                            }
+                        }
+                    }
+                    else if (token === SyntaxKind.AsteriskToken) {
+                        token = nextToken();
+                        if (token === SyntaxKind.AsKeyword) {
+                            token = nextToken();
+                            if (token === SyntaxKind.Identifier || isKeyword(token)) {
+                                token = nextToken();
+                                if (token === SyntaxKind.FromKeyword) {
+                                    token = nextToken();
+                                    if (token === SyntaxKind.StringLiteral) {
+                                        // import * as NS from "mod"
+                                        // import d, * as NS from "mod"
+                                        recordModuleName();
+                                    }
+                                }
+                            }
+                        }
+                    }
+                }
+
+                return true;
+            }
+
+            return false;
+        }
+
+        function tryConsumeExport(): boolean {
+            let token = scanner.getToken();
+            if (token === SyntaxKind.ExportKeyword) {
+                markAsExternalModuleIfTopLevel();
+                token = nextToken();
+                if (token === SyntaxKind.OpenBraceToken) {
+                    token = nextToken();
+                    // consume "{ a as B, c, d as D}" clauses
+                    // make sure it stops on EOF
+                    while (token !== SyntaxKind.CloseBraceToken && token !== SyntaxKind.EndOfFileToken) {
+                        token = nextToken();
+                    }
+
+                    if (token === SyntaxKind.CloseBraceToken) {
+                        token = nextToken();
+                        if (token === SyntaxKind.FromKeyword) {
+                            token = nextToken();
+                            if (token === SyntaxKind.StringLiteral) {
+                                // export {a as A} from "mod";
+                                // export {a, b as B} from "mod"
+                                recordModuleName();
+                            }
+                        }
+                    }
+                }
+                else if (token === SyntaxKind.AsteriskToken) {
+                    token = nextToken();
+                    if (token === SyntaxKind.FromKeyword) {
+                        token = nextToken();
+                        if (token === SyntaxKind.StringLiteral) {
+                            // export * from "mod"
+                            recordModuleName();
+                        }
+                    }
+                }
+                else if (token === SyntaxKind.ImportKeyword) {
+                    token = nextToken();
+                    if (token === SyntaxKind.Identifier || isKeyword(token)) {
+                        token = nextToken();
+                        if (token === SyntaxKind.EqualsToken) {
+                            if (tryConsumeRequireCall(/*skipCurrentToken*/ true)) {
+                                return true;
+                            }
+                        }
+                    }
+                }
+
+                return true;
+            }
+
+            return false;
+        }
+
+        function tryConsumeRequireCall(skipCurrentToken: boolean): boolean {
+            let token = skipCurrentToken ? nextToken() : scanner.getToken();
+            if (token === SyntaxKind.RequireKeyword) {
+                token = nextToken();
+                if (token === SyntaxKind.OpenParenToken) {
+                    token = nextToken();
+                    if (token === SyntaxKind.StringLiteral) {
+                        //  require("mod");
+                        recordModuleName();
+                    }
+                }
+                return true;
+            }
+            return false;
+        }
+
+        function tryConsumeDefine(): boolean {
+            let token = scanner.getToken();
+            if (token === SyntaxKind.Identifier && scanner.getTokenValue() === "define") {
+                token = nextToken();
+                if (token !== SyntaxKind.OpenParenToken) {
+                    return true;
+                }
+
+                token = nextToken();
+                if (token === SyntaxKind.StringLiteral) {
+                    // looks like define ("modname", ... - skip string literal and comma
+                    token = nextToken();
+                    if (token === SyntaxKind.CommaToken) {
+                        token = nextToken();
+                    }
+                    else {
+                        // unexpected token
+                        return true;
+                    }
+                }
+
+                // should be start of dependency list
+                if (token !== SyntaxKind.OpenBracketToken) {
+                    return true;
+                }
+
+                // skip open bracket
+                token = nextToken();
+                // scan until ']' or EOF
+                while (token !== SyntaxKind.CloseBracketToken && token !== SyntaxKind.EndOfFileToken) {
+                    // record string literals as module names
+                    if (token === SyntaxKind.StringLiteral) {
+                        recordModuleName();
+                    }
+
+                    token = nextToken();
+                }
+                return true;
+
+            }
+            return false;
+        }
+
+        function processImports(): void {
+            scanner.setText(sourceText);
+            nextToken();
+            // Look for:
+            //    import "mod";
+            //    import d from "mod"
+            //    import {a as A } from "mod";
+            //    import * as NS from "mod"
+            //    import d, {a, b as B} from "mod"
+            //    import i = require("mod");
+            //    import("mod");
+
+            //    export * from "mod"
+            //    export {a as b} from "mod"
+            //    export import i = require("mod")
+            //    (for JavaScript files) require("mod")
+
+            // Do not look for:
+            //    AnySymbol.import("mod")
+            //    AnySymbol.nested.import("mod")
+
+            while (true) {
+                if (scanner.getToken() === SyntaxKind.EndOfFileToken) {
+                    break;
+                }
+
+                // check if at least one of alternative have moved scanner forward
+                if (tryConsumeDeclare() ||
+                    tryConsumeImport() ||
+                    tryConsumeExport() ||
+                    (detectJavaScriptImports && (tryConsumeRequireCall(/*skipCurrentToken*/ false) || tryConsumeDefine()))) {
+                    continue;
+                }
+                else {
+                    nextToken();
+                }
+            }
+
+            scanner.setText(undefined);
+        }
+
+        if (readImportFiles) {
+            processImports();
+        }
+        processCommentPragmas(pragmaContext, sourceText);
+        processPragmasIntoFields(pragmaContext, noop);
+        if (externalModule) {
+            // for external modules module all nested ambient modules are augmentations
+            if (ambientExternalModules) {
+                // move all detected ambient modules to imported files since they need to be resolved
+                for (const decl of ambientExternalModules) {
+                    importedFiles.push(decl.ref);
+                }
+            }
+            return { referencedFiles: pragmaContext.referencedFiles, typeReferenceDirectives: pragmaContext.typeReferenceDirectives, libReferenceDirectives: pragmaContext.libReferenceDirectives, importedFiles, isLibFile: !!pragmaContext.hasNoDefaultLib, ambientExternalModules: undefined };
+        }
+        else {
+            // for global scripts ambient modules still can have augmentations - look for ambient modules with depth > 0
+            let ambientModuleNames: string[] | undefined;
+            if (ambientExternalModules) {
+                for (const decl of ambientExternalModules) {
+                    if (decl.depth === 0) {
+                        if (!ambientModuleNames) {
+                            ambientModuleNames = [];
+                        }
+                        ambientModuleNames.push(decl.ref.fileName);
+                    }
+                    else {
+                        importedFiles.push(decl.ref);
+                    }
+                }
+            }
+            return { referencedFiles: pragmaContext.referencedFiles, typeReferenceDirectives: pragmaContext.typeReferenceDirectives, libReferenceDirectives: pragmaContext.libReferenceDirectives, importedFiles, isLibFile: !!pragmaContext.hasNoDefaultLib, ambientExternalModules: ambientModuleNames };
+        }
+    }
+}