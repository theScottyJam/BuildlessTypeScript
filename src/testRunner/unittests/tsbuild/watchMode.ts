--- conflicted
+++ resolved
@@ -1,1439 +1,1392 @@
-namespace ts.tscWatch {
-    import projectsLocation = TestFSWithWatch.tsbuildProjectsLocation;
-    import getFilePathInProject = TestFSWithWatch.getTsBuildProjectFilePath;
-    import getFileFromProject = TestFSWithWatch.getTsBuildProjectFile;
-    type TsBuildWatchSystem = TestFSWithWatch.TestServerHostTrackingWrittenFiles;
-
-<<<<<<< HEAD
-    function createTsBuildWatchSystem(fileOrFolderList: ReadonlyArray<TestFSWithWatch.FileOrFolderOrSymLink>, params?: TestFSWithWatch.TestServerHostCreationParameters) {
-        return TestFSWithWatch.changeToHostTrackingWrittenFiles(
-            createWatchedSystem(fileOrFolderList, params)
-        );
-=======
-    function createTsBuildWatchSystem(fileOrFolderList: readonly TestFSWithWatch.FileOrFolderOrSymLink[], params?: TestFSWithWatch.TestServerHostCreationParameters) {
-        const host = createWatchedSystem(fileOrFolderList, params) as TsBuildWatchSystem;
-        const originalWriteFile = host.writeFile;
-        host.writtenFiles = createMap<true>();
-        host.writeFile = (fileName, content) => {
-            originalWriteFile.call(host, fileName, content);
-            const path = host.toFullPath(fileName);
-            host.writtenFiles.set(path, true);
-        };
-        return host;
->>>>>>> 74354258
-    }
-
-    export function createSolutionBuilder(system: WatchedSystem, rootNames: readonly string[], defaultOptions?: BuildOptions) {
-        const host = createSolutionBuilderHost(system);
-        host.now = system.now.bind(system);
-        return ts.createSolutionBuilder(host, rootNames, defaultOptions || {});
-    }
-
-    export function createSolutionBuilderWithWatchHost(system: WatchedSystem) {
-        const host = ts.createSolutionBuilderWithWatchHost(system);
-        host.now = system.now.bind(system);
-        return host;
-    }
-
-    function createSolutionBuilderWithWatch(system: TsBuildWatchSystem, rootNames: readonly string[], defaultOptions?: BuildOptions) {
-        const host = createSolutionBuilderWithWatchHost(system);
-        const solutionBuilder = ts.createSolutionBuilderWithWatch(host, rootNames, defaultOptions || { watch: true });
-        solutionBuilder.build();
-        return solutionBuilder;
-    }
-
-    type OutputFileStamp = [string, Date | undefined, boolean];
-    function transformOutputToOutputFileStamp(f: string, host: TsBuildWatchSystem): OutputFileStamp {
-        return [f, host.getModifiedTime(f), host.writtenFiles.has(host.toFullPath(f))] as OutputFileStamp;
-    }
-
-    describe("unittests:: tsbuild:: watchMode:: program updates", () => {
-        const project = "sample1";
-        const enum SubProject {
-            core = "core",
-            logic = "logic",
-            tests = "tests",
-            ui = "ui"
-        }
-        type ReadonlyFile = Readonly<File>;
-        /** [tsconfig, index] | [tsconfig, index, anotherModule, someDecl] */
-        type SubProjectFiles = [ReadonlyFile, ReadonlyFile] | [ReadonlyFile, ReadonlyFile, ReadonlyFile, ReadonlyFile];
-        function getProjectPath(project: string) {
-            return `${projectsLocation}/${project}`;
-        }
-
-        function projectPath(subProject: SubProject) {
-            return getFilePathInProject(project, subProject);
-        }
-
-        function projectFilePath(subProject: SubProject, baseFileName: string) {
-            return `${projectPath(subProject)}/${baseFileName.toLowerCase()}`;
-        }
-
-        function projectFileName(subProject: SubProject, baseFileName: string) {
-            return `${projectPath(subProject)}/${baseFileName}`;
-        }
-
-        function projectFile(subProject: SubProject, baseFileName: string): File {
-            return getFileFromProject(project, `${subProject}/${baseFileName}`);
-        }
-
-        function subProjectFiles(subProject: SubProject, anotherModuleAndSomeDecl?: true): SubProjectFiles {
-            const tsconfig = projectFile(subProject, "tsconfig.json");
-            const index = projectFile(subProject, "index.ts");
-            if (!anotherModuleAndSomeDecl) {
-                return [tsconfig, index];
-            }
-            const anotherModule = projectFile(SubProject.core, "anotherModule.ts");
-            const someDecl = projectFile(SubProject.core, "some_decl.ts");
-            return [tsconfig, index, anotherModule, someDecl];
-        }
-
-        function getOutputFileNames(subProject: SubProject, baseFileNameWithoutExtension: string) {
-            const file = projectFilePath(subProject, baseFileNameWithoutExtension);
-            return [`${file}.js`, `${file}.d.ts`];
-        }
-
-        function getOutputStamps(host: TsBuildWatchSystem, subProject: SubProject, baseFileNameWithoutExtension: string): OutputFileStamp[] {
-            return getOutputFileNames(subProject, baseFileNameWithoutExtension).map(f => transformOutputToOutputFileStamp(f, host));
-        }
-
-        function getOutputFileStamps(host: TsBuildWatchSystem, additionalFiles?: readonly [SubProject, string][]): OutputFileStamp[] {
-            const result = [
-                ...getOutputStamps(host, SubProject.core, "anotherModule"),
-                ...getOutputStamps(host, SubProject.core, "index"),
-                ...getOutputStamps(host, SubProject.logic, "index"),
-                ...getOutputStamps(host, SubProject.tests, "index"),
-            ];
-            if (additionalFiles) {
-                additionalFiles.forEach(([subProject, baseFileNameWithoutExtension]) => result.push(...getOutputStamps(host, subProject, baseFileNameWithoutExtension)));
-            }
-            host.writtenFiles.clear();
-            return result;
-        }
-
-        function verifyChangedFiles(actualStamps: OutputFileStamp[], oldTimeStamps: OutputFileStamp[], changedFiles: readonly string[], modifiedTimeStampFiles: readonly string[]) {
-            for (let i = 0; i < oldTimeStamps.length; i++) {
-                const actual = actualStamps[i];
-                const old = oldTimeStamps[i];
-                const expectedIsChanged = contains(changedFiles, actual[0]);
-                assert.equal(actual[2], contains(changedFiles, actual[0]), `Expected ${actual[0]} to be written.`);
-                if (expectedIsChanged || contains(modifiedTimeStampFiles, actual[0])) {
-                    assert.isTrue((actual[1] || 0) > (old[1] || 0), `${actual[0]} file expected to have newer modified time because it is expected to ${expectedIsChanged ? "be changed" : "have modified time stamp"}`);
-                }
-                else {
-                    assert.equal(actual[1], old[1], `${actual[0]} expected to not change or have timestamp modified.`);
-                }
-            }
-        }
-
-        let core: SubProjectFiles;
-        let logic: SubProjectFiles;
-        let tests: SubProjectFiles;
-        let ui: SubProjectFiles;
-        let allFiles: readonly File[];
-        let testProjectExpectedWatchedFiles: string[];
-        let testProjectExpectedWatchedDirectoriesRecursive: string[];
-
-        before(() => {
-            core = subProjectFiles(SubProject.core, /*anotherModuleAndSomeDecl*/ true);
-            logic = subProjectFiles(SubProject.logic);
-            tests = subProjectFiles(SubProject.tests);
-            ui = subProjectFiles(SubProject.ui);
-            allFiles = [libFile, ...core, ...logic, ...tests, ...ui];
-            testProjectExpectedWatchedFiles = [core[0], core[1], core[2]!, ...logic, ...tests].map(f => f.path.toLowerCase());
-            testProjectExpectedWatchedDirectoriesRecursive = [projectPath(SubProject.core), projectPath(SubProject.logic)];
-        });
-
-        after(() => {
-            core = undefined!;
-            logic = undefined!;
-            tests = undefined!;
-            ui = undefined!;
-            allFiles = undefined!;
-            testProjectExpectedWatchedFiles = undefined!;
-            testProjectExpectedWatchedDirectoriesRecursive = undefined!;
-        });
-
-        function createSolutionInWatchMode(allFiles: readonly File[], defaultOptions?: BuildOptions, disableConsoleClears?: boolean) {
-            const host = createTsBuildWatchSystem(allFiles, { currentDirectory: projectsLocation });
-            createSolutionBuilderWithWatch(host, [`${project}/${SubProject.tests}`], defaultOptions);
-            verifyWatches(host);
-            checkOutputErrorsInitial(host, emptyArray, disableConsoleClears);
-            const outputFileStamps = getOutputFileStamps(host);
-            for (const stamp of outputFileStamps) {
-                assert.isDefined(stamp[1], `${stamp[0]} expected to be present`);
-            }
-            return host;
-        }
-
-        function verifyWatches(host: TsBuildWatchSystem) {
-            checkWatchedFiles(host, testProjectExpectedWatchedFiles);
-            checkWatchedDirectories(host, emptyArray, /*recursive*/ false);
-            checkWatchedDirectories(host, testProjectExpectedWatchedDirectoriesRecursive, /*recursive*/ true);
-        }
-
-        it("creates solution in watch mode", () => {
-            createSolutionInWatchMode(allFiles);
-        });
-
-        it("verify building references watches only those projects", () => {
-            const system = createTsBuildWatchSystem(allFiles, { currentDirectory: projectsLocation });
-            const host = createSolutionBuilderWithWatchHost(system);
-            const solutionBuilder = ts.createSolutionBuilderWithWatch(host, [`${project}/${SubProject.tests}`], { watch: true });
-            solutionBuilder.buildReferences(`${project}/${SubProject.tests}`);
-
-            checkWatchedFiles(system, testProjectExpectedWatchedFiles.slice(0, testProjectExpectedWatchedFiles.length - tests.length));
-            checkWatchedDirectories(system, emptyArray, /*recursive*/ false);
-            checkWatchedDirectories(system, testProjectExpectedWatchedDirectoriesRecursive, /*recursive*/ true);
-
-            checkOutputErrorsInitial(system, emptyArray);
-            const testOutput = getOutputStamps(system, SubProject.tests, "index");
-            const outputFileStamps = getOutputFileStamps(system);
-            for (const stamp of outputFileStamps.slice(0, outputFileStamps.length - testOutput.length)) {
-                assert.isDefined(stamp[1], `${stamp[0]} expected to be present`);
-            }
-            for (const stamp of testOutput) {
-                assert.isUndefined(stamp[1], `${stamp[0]} expected to be missing`);
-            }
-            return system;
-        });
-
-        describe("validates the changes and watched files", () => {
-            const newFileWithoutExtension = "newFile";
-            const newFile: File = {
-                path: projectFilePath(SubProject.core, `${newFileWithoutExtension}.ts`),
-                content: `export const newFileConst = 30;`
-            };
-
-            function verifyProjectChanges(allFilesGetter: () => readonly File[]) {
-                function createSolutionInWatchModeToVerifyChanges(additionalFiles?: readonly [SubProject, string][]) {
-                    const host = createSolutionInWatchMode(allFilesGetter());
-                    return { host, verifyChangeWithFile, verifyChangeAfterTimeout, verifyWatches };
-
-                    function verifyChangeWithFile(fileName: string, content: string, local?: boolean) {
-                        const outputFileStamps = getOutputFileStamps(host, additionalFiles);
-                        host.writeFile(fileName, content);
-                        verifyChangeAfterTimeout(outputFileStamps, local);
-                    }
-
-                    function verifyChangeAfterTimeout(outputFileStamps: OutputFileStamp[], local?: boolean) {
-                        host.checkTimeoutQueueLengthAndRun(1); // Builds core
-                        const changedCore = getOutputFileStamps(host, additionalFiles);
-                        verifyChangedFiles(
-                            changedCore,
-                            outputFileStamps,
-                            additionalFiles ?
-                                getOutputFileNames(SubProject.core, newFileWithoutExtension) :
-                                getOutputFileNames(SubProject.core, "index"), // Written files are new file or core index file thats changed
-                            [
-                                ...getOutputFileNames(SubProject.core, "anotherModule"),
-                                ...(additionalFiles ? getOutputFileNames(SubProject.core, "index") : emptyArray)
-                            ]
-                        );
-                        host.checkTimeoutQueueLengthAndRun(1); // Builds logic or updates timestamps
-                        const changedLogic = getOutputFileStamps(host, additionalFiles);
-                        verifyChangedFiles(
-                            changedLogic,
-                            changedCore,
-                            additionalFiles || local ?
-                                emptyArray :
-                                getOutputFileNames(SubProject.logic, "index"),
-                            additionalFiles || local ?
-                                getOutputFileNames(SubProject.logic, "index") :
-                                emptyArray
-                        );
-                        host.checkTimeoutQueueLengthAndRun(1); // Builds tests
-                        const changedTests = getOutputFileStamps(host, additionalFiles);
-                        verifyChangedFiles(
-                            changedTests,
-                            changedLogic,
-                            additionalFiles || local ?
-                                emptyArray :
-                                getOutputFileNames(SubProject.tests, "index"),
-                            additionalFiles || local ?
-                                getOutputFileNames(SubProject.tests, "index") :
-                                emptyArray
-                        );
-                        host.checkTimeoutQueueLength(0);
-                        checkOutputErrorsIncremental(host, emptyArray);
-                        verifyWatches();
-                    }
-
-                    function verifyWatches() {
-                        checkWatchedFiles(host, additionalFiles ? testProjectExpectedWatchedFiles.concat(newFile.path) : testProjectExpectedWatchedFiles);
-                        checkWatchedDirectories(host, emptyArray, /*recursive*/ false);
-                        checkWatchedDirectories(host, testProjectExpectedWatchedDirectoriesRecursive, /*recursive*/ true);
-                    }
-                }
-
-                it("change builds changes and reports found errors message", () => {
-                    const { host, verifyChangeWithFile, verifyChangeAfterTimeout } = createSolutionInWatchModeToVerifyChanges();
-                    verifyChange(`${core[1].content}
-export class someClass { }`);
-
-                    // Another change requeues and builds it
-                    verifyChange(core[1].content);
-
-                    // Two changes together report only single time message: File change detected. Starting incremental compilation...
-                    const outputFileStamps = getOutputFileStamps(host);
-                    const change1 = `${core[1].content}
-export class someClass { }`;
-                    host.writeFile(core[1].path, change1);
-                    host.writeFile(core[1].path, `${change1}
-export class someClass2 { }`);
-                    verifyChangeAfterTimeout(outputFileStamps);
-
-                    function verifyChange(coreContent: string) {
-                        verifyChangeWithFile(core[1].path, coreContent);
-                    }
-                });
-
-                it("non local change does not start build of referencing projects", () => {
-                    const { verifyChangeWithFile } = createSolutionInWatchModeToVerifyChanges();
-                    verifyChangeWithFile(core[1].path, `${core[1].content}
-function foo() { }`, /*local*/ true);
-                });
-
-                it("builds when new file is added, and its subsequent updates", () => {
-                    const additinalFiles: readonly [SubProject, string][] = [[SubProject.core, newFileWithoutExtension]];
-                    const { verifyChangeWithFile } = createSolutionInWatchModeToVerifyChanges(additinalFiles);
-                    verifyChange(newFile.content);
-
-                    // Another change requeues and builds it
-                    verifyChange(`${newFile.content}
-export class someClass2 { }`);
-
-                    function verifyChange(newFileContent: string) {
-                        verifyChangeWithFile(newFile.path, newFileContent);
-                    }
-                });
-            }
-
-            describe("with simple project reference graph", () => {
-                verifyProjectChanges(() => allFiles);
-            });
-
-            describe("with circular project reference", () => {
-                verifyProjectChanges(() => {
-                    const [coreTsconfig, ...otherCoreFiles] = core;
-                    const circularCoreConfig: File = {
-                        path: coreTsconfig.path,
-                        content: JSON.stringify({
-                            compilerOptions: { composite: true, declaration: true },
-                            references: [{ path: "../tests", circular: true }]
-                        })
-                    };
-                    return [libFile, circularCoreConfig, ...otherCoreFiles, ...logic, ...tests];
-                });
-            });
-        });
-
-        it("watches config files that are not present", () => {
-            const allFiles = [libFile, ...core, logic[1], ...tests];
-            const host = createTsBuildWatchSystem(allFiles, { currentDirectory: projectsLocation });
-            createSolutionBuilderWithWatch(host, [`${project}/${SubProject.tests}`]);
-            checkWatchedFiles(host, [core[0], core[1], core[2]!, logic[0], ...tests].map(f => f.path.toLowerCase()));
-            checkWatchedDirectories(host, emptyArray, /*recursive*/ false);
-            checkWatchedDirectories(host, [projectPath(SubProject.core)], /*recursive*/ true);
-            checkOutputErrorsInitial(host, [
-                createCompilerDiagnostic(Diagnostics.File_0_not_found, logic[0].path)
-            ]);
-            for (const f of [
-                ...getOutputFileNames(SubProject.core, "anotherModule"),
-                ...getOutputFileNames(SubProject.core, "index")
-            ]) {
-                assert.isTrue(host.fileExists(f), `${f} expected to be present`);
-            }
-            for (const f of [
-                ...getOutputFileNames(SubProject.logic, "index"),
-                ...getOutputFileNames(SubProject.tests, "index")
-            ]) {
-                assert.isFalse(host.fileExists(f), `${f} expected to be absent`);
-            }
-
-            // Create tsconfig file for logic and see that build succeeds
-            const initial = getOutputFileStamps(host);
-            host.writeFile(logic[0].path, logic[0].content);
-            host.checkTimeoutQueueLengthAndRun(1); // Builds logic
-            const changedLogic = getOutputFileStamps(host);
-            verifyChangedFiles(changedLogic, initial, getOutputFileNames(SubProject.logic, "index"), emptyArray);
-            host.checkTimeoutQueueLengthAndRun(1); // Builds tests
-            const changedTests = getOutputFileStamps(host);
-            verifyChangedFiles(changedTests, changedLogic, getOutputFileNames(SubProject.tests, "index"), emptyArray);
-            host.checkTimeoutQueueLength(0);
-            checkOutputErrorsIncremental(host, emptyArray);
-            verifyWatches(host);
-        });
-
-        it("when referenced using prepend, builds referencing project even for non local change", () => {
-            const coreTsConfig: File = {
-                path: core[0].path,
-                content: JSON.stringify({
-                    compilerOptions: { composite: true, declaration: true, outFile: "index.js" }
-                })
-            };
-            const coreIndex: File = {
-                path: core[1].path,
-                content: `function foo() { return 10; }`
-            };
-            const logicTsConfig: File = {
-                path: logic[0].path,
-                content: JSON.stringify({
-                    compilerOptions: { composite: true, declaration: true, outFile: "index.js" },
-                    references: [{ path: "../core", prepend: true }]
-                })
-            };
-            const logicIndex: File = {
-                path: logic[1].path,
-                content: `function bar() { return foo() + 1 };`
-            };
-
-            const projectFiles = [coreTsConfig, coreIndex, logicTsConfig, logicIndex];
-            const host = createTsBuildWatchSystem([libFile, ...projectFiles], { currentDirectory: projectsLocation });
-            createSolutionBuilderWithWatch(host, [`${project}/${SubProject.logic}`]);
-            verifyWatches();
-            checkOutputErrorsInitial(host, emptyArray);
-            const outputFileStamps = getOutputFileStamps();
-            for (const stamp of outputFileStamps) {
-                assert.isDefined(stamp[1], `${stamp[0]} expected to be present`);
-            }
-
-            // Make non local change
-            verifyChangeInCore(`${coreIndex.content}
-function myFunc() { return 10; }`);
-
-            // TODO:: local change does not build logic.js because builder doesnt find any changes in input files to generate output
-            // Make local change to function bar
-            verifyChangeInCore(`${coreIndex.content}
-function myFunc() { return 100; }`, /*isLocal*/ true);
-
-            function verifyChangeInCore(content: string, isLocal?: boolean) {
-                const outputFileStamps = getOutputFileStamps();
-                host.writeFile(coreIndex.path, content);
-
-                host.checkTimeoutQueueLengthAndRun(1); // Builds core
-                const changedCore = getOutputFileStamps();
-                verifyChangedFiles(
-                    changedCore,
-                    outputFileStamps,
-                    getOutputFileNames(SubProject.core, "index"),
-                    emptyArray
-                );
-                host.checkTimeoutQueueLengthAndRun(1); // Builds logic
-                const changedLogicOutput = getOutputFileNames(SubProject.logic, "index");
-                const changedLogic = getOutputFileStamps();
-                verifyChangedFiles(
-                    changedLogic,
-                    changedCore,
-                    // Only js file is written and d.ts is modified timestamp if its local change
-                    isLocal ? [changedLogicOutput[0]] : getOutputFileNames(SubProject.logic, "index"),
-                    isLocal ? [changedLogicOutput[1]] : emptyArray
-                );
-                host.checkTimeoutQueueLength(0);
-                checkOutputErrorsIncremental(host, emptyArray);
-                verifyWatches();
-            }
-
-            function getOutputFileStamps(): OutputFileStamp[] {
-                const result = [
-                    ...getOutputStamps(host, SubProject.core, "index"),
-                    ...getOutputStamps(host, SubProject.logic, "index"),
-                ];
-                host.writtenFiles.clear();
-                return result;
-            }
-
-            function verifyWatches() {
-                checkWatchedFiles(host, projectFiles.map(f => f.path));
-                checkWatchedDirectories(host, emptyArray, /*recursive*/ false);
-                checkWatchedDirectories(host, testProjectExpectedWatchedDirectoriesRecursive, /*recursive*/ true);
-            }
-        });
-
-        it("when referenced project change introduces error in the down stream project and then fixes it", () => {
-            const subProjectLibrary = `${projectsLocation}/${project}/Library`;
-            const libraryTs: File = {
-                path: `${subProjectLibrary}/library.ts`,
-                content: `
-interface SomeObject
-{
-    message: string;
-}
-
-export function createSomeObject(): SomeObject
-{
-    return {
-        message: "new Object"
-    };
-}`
-            };
-            const libraryTsconfig: File = {
-                path: `${subProjectLibrary}/tsconfig.json`,
-                content: JSON.stringify({ compilerOptions: { composite: true } })
-            };
-            const subProjectApp = `${projectsLocation}/${project}/App`;
-            const appTs: File = {
-                path: `${subProjectApp}/app.ts`,
-                content: `import { createSomeObject } from "../Library/library";
-createSomeObject().message;`
-            };
-            const appTsconfig: File = {
-                path: `${subProjectApp}/tsconfig.json`,
-                content: JSON.stringify({ references: [{ path: "../Library" }] })
-            };
-
-            const files = [libFile, libraryTs, libraryTsconfig, appTs, appTsconfig];
-            const host = createTsBuildWatchSystem(files, { currentDirectory: `${projectsLocation}/${project}` });
-            createSolutionBuilderWithWatch(host, ["App"]);
-            checkOutputErrorsInitial(host, emptyArray);
-
-            // Change message in library to message2
-            host.writeFile(libraryTs.path, libraryTs.content.replace(/message/g, "message2"));
-            host.checkTimeoutQueueLengthAndRun(1); // Build library
-            host.checkTimeoutQueueLengthAndRun(1); // Build App
-            checkOutputErrorsIncremental(host, [
-                "App/app.ts(2,20): error TS2551: Property 'message' does not exist on type 'SomeObject'. Did you mean 'message2'?\n"
-            ]);
-
-            // Revert library changes
-            host.writeFile(libraryTs.path, libraryTs.content);
-            host.checkTimeoutQueueLengthAndRun(1); // Build library
-            host.checkTimeoutQueueLengthAndRun(1); // Build App
-            checkOutputErrorsIncremental(host, emptyArray);
-        });
-
-        describe("reports errors in all projects on incremental compile", () => {
-            function verifyIncrementalErrors(defaultBuildOptions?: BuildOptions, disabledConsoleClear?: boolean) {
-                const host = createSolutionInWatchMode(allFiles, defaultBuildOptions, disabledConsoleClear);
-                const outputFileStamps = getOutputFileStamps(host);
-
-                host.writeFile(logic[1].path, `${logic[1].content}
-let y: string = 10;`);
-
-                host.checkTimeoutQueueLengthAndRun(1); // Builds logic
-                const changedLogic = getOutputFileStamps(host);
-                verifyChangedFiles(changedLogic, outputFileStamps, emptyArray, emptyArray);
-                host.checkTimeoutQueueLength(0);
-                checkOutputErrorsIncremental(host, [
-                    `sample1/logic/index.ts(8,5): error TS2322: Type '10' is not assignable to type 'string'.\n`
-                ], disabledConsoleClear);
-
-                host.writeFile(core[1].path, `${core[1].content}
-let x: string = 10;`);
-
-                host.checkTimeoutQueueLengthAndRun(1); // Builds core
-                const changedCore = getOutputFileStamps(host);
-                verifyChangedFiles(changedCore, changedLogic, emptyArray, emptyArray);
-                host.checkTimeoutQueueLength(0);
-                checkOutputErrorsIncremental(host, [
-                    `sample1/core/index.ts(5,5): error TS2322: Type '10' is not assignable to type 'string'.\n`,
-                    `sample1/logic/index.ts(8,5): error TS2322: Type '10' is not assignable to type 'string'.\n`
-                ], disabledConsoleClear);
-            }
-
-            it("when preserveWatchOutput is not used", () => {
-                verifyIncrementalErrors();
-            });
-
-            it("when preserveWatchOutput is passed on command line", () => {
-                verifyIncrementalErrors({ preserveWatchOutput: true, watch: true }, /*disabledConsoleClear*/ true);
-            });
-
-            describe("when declaration emit errors are present", () => {
-                const solution = "solution";
-                const subProject = "app";
-                const subProjectLocation = `${projectsLocation}/${solution}/${subProject}`;
-                const fileWithError: File = {
-                    path: `${subProjectLocation}/fileWithError.ts`,
-                    content: `export var myClassWithError = class {
-        tags() { }
-        private p = 12
-    };`
-                };
-                const fileWithFixedError: File = {
-                    path: fileWithError.path,
-                    content: fileWithError.content.replace("private p = 12", "")
-                };
-                const fileWithoutError: File = {
-                    path: `${subProjectLocation}/fileWithoutError.ts`,
-                    content: `export class myClass { }`
-                };
-                const tsconfig: File = {
-                    path: `${subProjectLocation}/tsconfig.json`,
-                    content: JSON.stringify({ compilerOptions: { composite: true } })
-                };
-                const expectedDtsEmitErrors = [
-                    `${subProject}/fileWithError.ts(1,12): error TS4094: Property 'p' of exported class expression may not be private or protected.\n`
-                ];
-                const outputs = [
-                    changeExtension(fileWithError.path, Extension.Js),
-                    changeExtension(fileWithError.path, Extension.Dts),
-                    changeExtension(fileWithoutError.path, Extension.Js),
-                    changeExtension(fileWithoutError.path, Extension.Dts),
-                    `${subProjectLocation}/tsconfig${Extension.TsBuildInfo}`
-                ];
-
-                function verifyDtsErrors(host: TsBuildWatchSystem, isIncremental: boolean, expectedErrors: readonly string[]) {
-                    (isIncremental ? checkOutputErrorsIncremental : checkOutputErrorsInitial)(host, expectedErrors);
-                    outputs.forEach(f => assert.equal(host.fileExists(f), !expectedErrors.length, `Expected file ${f} to ${!expectedErrors.length ? "exist" : "not exist"}`));
-                }
-
-                function createSolutionWithWatch(withFixedError?: true) {
-                    const files = [libFile, withFixedError ? fileWithFixedError : fileWithError, fileWithoutError, tsconfig];
-                    const host = createTsBuildWatchSystem(files, { currentDirectory: `${projectsLocation}/${solution}` });
-                    createSolutionBuilderWithWatch(host, [subProject]);
-                    verifyDtsErrors(host, /*isIncremental*/ false, withFixedError ? emptyArray : expectedDtsEmitErrors);
-                    return host;
-                }
-
-                function incrementalBuild(host: TsBuildWatchSystem) {
-                    host.checkTimeoutQueueLengthAndRun(1); // Build the app
-                    host.checkTimeoutQueueLength(0);
-                }
-
-                function fixError(host: TsBuildWatchSystem) {
-                    // Fix error
-                    host.writeFile(fileWithError.path, fileWithFixedError.content);
-                    host.writtenFiles.clear();
-                    incrementalBuild(host);
-                    verifyDtsErrors(host, /*isIncremental*/ true, emptyArray);
-                }
-
-                it("when fixing error files all files are emitted", () => {
-                    const host = createSolutionWithWatch();
-                    fixError(host);
-                });
-
-                it("when file with no error changes, declaration errors are reported", () => {
-                    const host = createSolutionWithWatch();
-                    host.writeFile(fileWithoutError.path, fileWithoutError.content.replace(/myClass/g, "myClass2"));
-                    incrementalBuild(host);
-                    verifyDtsErrors(host, /*isIncremental*/ true, expectedDtsEmitErrors);
-                });
-
-                describe("when reporting errors on introducing error", () => {
-                    function createSolutionWithIncrementalError() {
-                        const host = createSolutionWithWatch(/*withFixedError*/ true);
-                        host.writeFile(fileWithError.path, fileWithError.content);
-                        host.writtenFiles.clear();
-
-                        incrementalBuild(host);
-                        checkOutputErrorsIncremental(host, expectedDtsEmitErrors);
-                        assert.equal(host.writtenFiles.size, 0, `Expected not to write any files: ${arrayFrom(host.writtenFiles.keys())}`);
-                        return host;
-                    }
-
-                    function verifyWrittenFile(host: TsBuildWatchSystem, f: string) {
-                        assert.isTrue(host.writtenFiles.has(host.toFullPath(f)), `Expected to write ${f}: ${arrayFrom(host.writtenFiles.keys())}`);
-                    }
-
-                    it("when fixing errors only changed file is emitted", () => {
-                        const host = createSolutionWithIncrementalError();
-                        fixError(host);
-                        assert.equal(host.writtenFiles.size, 3, `Expected to write only changed files: ${arrayFrom(host.writtenFiles.keys())}`);
-                        verifyWrittenFile(host, outputs[0]);
-                        verifyWrittenFile(host, outputs[1]);
-                        verifyWrittenFile(host, outputs[4]);
-                    });
-
-                    it("when file with no error changes, declaration errors are reported", () => {
-                        const host = createSolutionWithIncrementalError();
-                        host.writeFile(fileWithoutError.path, fileWithoutError.content.replace(/myClass/g, "myClass2"));
-                        host.writtenFiles.clear();
-
-                        incrementalBuild(host);
-                        checkOutputErrorsIncremental(host, expectedDtsEmitErrors);
-                        assert.equal(host.writtenFiles.size, 0, `Expected not to write any files: ${arrayFrom(host.writtenFiles.keys())}`);
-                    });
-                });
-            });
-        });
-
-        describe("tsc-watch and tsserver works with project references", () => {
-            describe("invoking when references are already built", () => {
-                function verifyWatchesOfProject(host: TsBuildWatchSystem, expectedWatchedFiles: readonly string[], expectedWatchedDirectoriesRecursive: readonly string[], expectedWatchedDirectories?: readonly string[]) {
-                    checkWatchedFilesDetailed(host, expectedWatchedFiles, 1);
-                    checkWatchedDirectoriesDetailed(host, expectedWatchedDirectories || emptyArray, 1, /*recursive*/ false);
-                    checkWatchedDirectoriesDetailed(host, expectedWatchedDirectoriesRecursive, 1, /*recursive*/ true);
-                }
-
-                function createSolutionOfProject(allFiles: readonly File[],
-                    currentDirectory: string,
-                    solutionBuilderconfig: string,
-                    getOutputFileStamps: (host: TsBuildWatchSystem) => readonly OutputFileStamp[]) {
-                    // Build the composite project
-                    const host = createTsBuildWatchSystem(allFiles, { currentDirectory });
-                    const solutionBuilder = createSolutionBuilder(host, [solutionBuilderconfig], {});
-                    solutionBuilder.build();
-                    const outputFileStamps = getOutputFileStamps(host);
-                    for (const stamp of outputFileStamps) {
-                        assert.isDefined(stamp[1], `${stamp[0]} expected to be present`);
-                    }
-                    return { host, solutionBuilder };
-                }
-
-                function createSolutionAndWatchModeOfProject(
-                    allFiles: readonly File[],
-                    currentDirectory: string,
-                    solutionBuilderconfig: string,
-                    watchConfig: string,
-                    getOutputFileStamps: (host: TsBuildWatchSystem) => readonly OutputFileStamp[]) {
-                    // Build the composite project
-                    const { host, solutionBuilder } = createSolutionOfProject(allFiles, currentDirectory, solutionBuilderconfig, getOutputFileStamps);
-
-                    // Build in watch mode
-                    const watch = createWatchOfConfigFile(watchConfig, host);
-                    checkOutputErrorsInitial(host, emptyArray);
-
-                    return { host, solutionBuilder, watch };
-                }
-
-                function createSolutionAndServiceOfProject(allFiles: readonly File[],
-                    currentDirectory: string,
-                    solutionBuilderconfig: string,
-                    openFileName: string,
-                    getOutputFileStamps: (host: TsBuildWatchSystem) => readonly OutputFileStamp[]) {
-                    // Build the composite project
-                    const { host, solutionBuilder } = createSolutionOfProject(allFiles, currentDirectory, solutionBuilderconfig, getOutputFileStamps);
-
-                    // service
-                    const service = projectSystem.createProjectService(host);
-                    service.openClientFile(openFileName);
-
-                    return { host, solutionBuilder, service };
-                }
-
-                function checkProjectActualFiles(service: projectSystem.TestProjectService, configFile: string, expectedFiles: readonly string[]) {
-                    projectSystem.checkNumberOfProjects(service, { configuredProjects: 1 });
-                    projectSystem.checkProjectActualFiles(service.configuredProjects.get(configFile.toLowerCase())!, expectedFiles);
-                }
-
-                function verifyDependencies(watch: Watch, filePath: string, expected: readonly string[]) {
-                    checkArray(`${filePath} dependencies`, watch.getBuilderProgram().getAllDependencies(watch().getSourceFile(filePath)!), expected);
-                }
-
-                describe("on sample project", () => {
-                    const coreIndexDts = projectFileName(SubProject.core, "index.d.ts");
-                    const coreAnotherModuleDts = projectFileName(SubProject.core, "anotherModule.d.ts");
-                    const logicIndexDts = projectFileName(SubProject.logic, "index.d.ts");
-                    const expectedWatchedDirectoriesRecursive = projectSystem.getTypeRootsFromLocation(projectPath(SubProject.tests));
-                    const expectedProjectFiles = () => [libFile, ...tests, ...logic.slice(1), ...core.slice(1, core.length - 1)].map(f => f.path);
-                    const expectedProgramFiles = () => [tests[1].path, libFile.path, coreIndexDts, coreAnotherModuleDts, logicIndexDts];
-
-                    function createSolutionAndWatchMode() {
-                        return createSolutionAndWatchModeOfProject(allFiles, projectsLocation, `${project}/${SubProject.tests}`, tests[0].path, getOutputFileStamps);
-                    }
-
-                    function createSolutionAndService() {
-                        return createSolutionAndServiceOfProject(allFiles, projectsLocation, `${project}/${SubProject.tests}`, tests[1].path, getOutputFileStamps);
-                    }
-
-                    function verifyWatches(host: TsBuildWatchSystem, withTsserver?: boolean) {
-                        verifyWatchesOfProject(
-                            host,
-                            withTsserver ?
-                                [...core.slice(0, core.length - 1), ...logic, tests[0], libFile].map(f => f.path.toLowerCase()) :
-                                [core[0], logic[0], ...tests, libFile].map(f => f.path).concat([coreIndexDts, coreAnotherModuleDts, logicIndexDts].map(f => f.toLowerCase())),
-                            expectedWatchedDirectoriesRecursive
-                        );
-                    }
-
-                    function verifyScenario(
-                        edit: (host: TsBuildWatchSystem, solutionBuilder: SolutionBuilder<EmitAndSemanticDiagnosticsBuilderProgram>) => void,
-<<<<<<< HEAD
-                        expectedProgramFilesAfterEdit: () => ReadonlyArray<string>,
-                        expectedProjectFilesAfterEdit: () => ReadonlyArray<string>
-=======
-                        expectedFilesAfterEdit: () => readonly string[]
->>>>>>> 74354258
-                    ) {
-                        it("with tsc-watch", () => {
-                            const { host, solutionBuilder, watch } = createSolutionAndWatchMode();
-
-                            edit(host, solutionBuilder);
-
-                            host.checkTimeoutQueueLengthAndRun(1);
-                            checkOutputErrorsIncremental(host, emptyArray);
-                            checkProgramActualFiles(watch(), expectedProgramFilesAfterEdit());
-
-                        });
-
-                        it("with tsserver", () => {
-                            const { host, solutionBuilder, service } = createSolutionAndService();
-
-                            edit(host, solutionBuilder);
-
-                            host.checkTimeoutQueueLengthAndRun(2);
-                            checkProjectActualFiles(service, tests[0].path, expectedProjectFilesAfterEdit());
-                        });
-                    }
-
-                    describe("verifies dependencies and watches", () => {
-                        it("with tsc-watch", () => {
-                            const { host, watch } = createSolutionAndWatchMode();
-                            verifyWatches(host);
-                            verifyDependencies(watch, coreIndexDts, [coreIndexDts]);
-                            verifyDependencies(watch, coreAnotherModuleDts, [coreAnotherModuleDts]);
-                            verifyDependencies(watch, logicIndexDts, [logicIndexDts, coreAnotherModuleDts]);
-                            verifyDependencies(watch, tests[1].path, expectedProgramFiles().filter(f => f !== libFile.path));
-                        });
-
-                        it("with tsserver", () => {
-                            const { host } = createSolutionAndService();
-                            verifyWatches(host, /*withTsserver*/ true);
-                        });
-                    });
-
-                    describe("local edit in ts file, result in watch compilation because logic.d.ts is written", () => {
-                        verifyScenario((host, solutionBuilder) => {
-                            host.writeFile(logic[1].path, `${logic[1].content}
-function foo() {
-}`);
-                            solutionBuilder.invalidateProject(logic[0].path.toLowerCase() as ResolvedConfigFilePath);
-                            solutionBuilder.buildNextInvalidatedProject();
-
-                            // not ideal, but currently because of d.ts but no new file is written
-                            // There will be timeout queued even though file contents are same
-                        }, expectedProgramFiles, expectedProjectFiles);
-                    });
-
-                    describe("non local edit in ts file, rebuilds in watch compilation", () => {
-                        verifyScenario((host, solutionBuilder) => {
-                            host.writeFile(logic[1].path, `${logic[1].content}
-export function gfoo() {
-}`);
-                            solutionBuilder.invalidateProject(logic[0].path.toLowerCase() as ResolvedConfigFilePath);
-                            solutionBuilder.buildNextInvalidatedProject();
-                        }, expectedProgramFiles, expectedProjectFiles);
-                    });
-
-                    describe("change in project reference config file builds correctly", () => {
-                        verifyScenario((host, solutionBuilder) => {
-                            host.writeFile(logic[0].path, JSON.stringify({
-                                compilerOptions: { composite: true, declaration: true, declarationDir: "decls" },
-                                references: [{ path: "../core" }]
-                            }));
-                            solutionBuilder.invalidateProject(logic[0].path.toLowerCase() as ResolvedConfigFilePath, ConfigFileProgramReloadLevel.Full);
-                            solutionBuilder.buildNextInvalidatedProject();
-                        }, () => [tests[1].path, libFile.path, coreIndexDts, coreAnotherModuleDts, projectFilePath(SubProject.logic, "decls/index.d.ts")], expectedProjectFiles);
-                    });
-                });
-
-                describe("on transitive references", () => {
-                    const project = "transitiveReferences";
-                    const aTsFile = getFileFromProject(project, "a.ts");
-                    const bTsFile = getFileFromProject(project, "b.ts");
-                    const cTsFile = getFileFromProject(project, "c.ts");
-                    const aTsconfigFile = getFileFromProject(project, "tsconfig.a.json");
-                    const bTsconfigFile = getFileFromProject(project, "tsconfig.b.json");
-                    const cTsconfigFile = getFileFromProject(project, "tsconfig.c.json");
-                    const refs = getFileFromProject(project, "refs/a.d.ts");
-
-                    function getRootFile(multiFolder: boolean, fileFromDisk: File, multiFolderPath: string): File {
-                        return multiFolder ? {
-                            path: getFilePathInProject(project, multiFolderPath),
-                            content: fileFromDisk.content
-                                // Replace the relative imports
-                                .replace("./", "../")
-                        } : fileFromDisk;
-                    }
-
-                    function dtsFile(extensionLessFile: string) {
-                        return getFilePathInProject(project, `${extensionLessFile}.d.ts`);
-                    }
-
-                    function jsFile(extensionLessFile: string) {
-                        return getFilePathInProject(project, `${extensionLessFile}.js`);
-                    }
-
-                    function verifyWatchState(
-                        host: TsBuildWatchSystem,
-                        watch: Watch,
-                        expectedProgramFiles: readonly string[],
-                        expectedWatchedFiles: readonly string[],
-                        expectedWatchedDirectoriesRecursive: readonly string[],
-                        dependencies: readonly [string, readonly string[]][],
-                        expectedWatchedDirectories?: readonly string[]) {
-                        checkProgramActualFiles(watch(), expectedProgramFiles);
-                        verifyWatchesOfProject(host, expectedWatchedFiles, expectedWatchedDirectoriesRecursive, expectedWatchedDirectories);
-                        for (const [file, deps] of dependencies) {
-                            verifyDependencies(watch, file, deps);
-                        }
-                    }
-
-                    function getTsConfigFile(multiFolder: boolean, fileFromDisk: File, folder: string): File {
-                        if (!multiFolder) return fileFromDisk;
-
-                        return {
-                            path: getFilePathInProject(project, `${folder}/tsconfig.json`),
-                            content: fileFromDisk.content
-                                // Replace files array
-                                .replace(`${folder}.ts`, "index.ts")
-                                // Replace path mappings
-                                .replace("./*", "../*")
-                                .replace("./refs", "../refs")
-                                // Replace references
-                                .replace("tsconfig.a.json", "../a")
-                                .replace("tsconfig.b.json", "../b")
-                        };
-                    }
-
-                    // function writeFile(file: File) {
-                    //     Harness.IO.writeFile(file.path.replace(projectsLocation, "c:/temp"), file.content);
-                    // }
-
-                    function verifyTransitiveReferences(multiFolder: boolean) {
-                        const aTs = getRootFile(multiFolder, aTsFile, "a/index.ts");
-                        const bTs = getRootFile(multiFolder, bTsFile, "b/index.ts");
-                        const cTs = getRootFile(multiFolder, cTsFile, "c/index.ts");
-
-                        const configToBuild = multiFolder ? "c/tsconfig.json" : "tsconfig.c.json";
-                        const aTsconfig = getTsConfigFile(multiFolder, aTsconfigFile, "a");
-                        const bTsconfig = getTsConfigFile(multiFolder, bTsconfigFile, "b");
-                        const cTsconfig = getTsConfigFile(multiFolder, cTsconfigFile, "c");
-
-                        // if (multiFolder) {
-                        //     writeFile(aTs);
-                        //     writeFile(bTs);
-                        //     writeFile(cTs);
-                        //     writeFile(aTsconfig);
-                        //     writeFile(bTsconfig);
-                        //     writeFile(cTsconfig);
-                        // }
-
-                        const allFiles = [libFile, aTs, bTs, cTs, aTsconfig, bTsconfig, cTsconfig, refs];
-                        const aDts = dtsFile(multiFolder ? "a/index" : "a"), bDts = dtsFile(multiFolder ? "b/index" : "b");
-                        const expectedFiles = [jsFile(multiFolder ? "a/index" : "a"), aDts, jsFile(multiFolder ? "b/index" : "b"), bDts, jsFile(multiFolder ? "c/index" : "c")];
-                        const expectedProgramFiles = [cTs.path, libFile.path, aDts, refs.path, bDts];
-                        const expectedProjectFiles = [cTs.path, libFile.path, aTs.path, refs.path, bTs.path];
-                        const expectedWatchedFiles = expectedProgramFiles.concat(cTsconfig.path, bTsconfig.path, aTsconfig.path).map(s => s.toLowerCase());
-                        const expectedProjectWatchedFiles = expectedProjectFiles.concat(cTsconfig.path, bTsconfig.path, aTsconfig.path).map(s => s.toLowerCase());
-                        const expectedWatchedDirectories = multiFolder ? [
-                            getProjectPath(project).toLowerCase() // watches for directories created for resolution of b
-                        ] : emptyArray;
-                        const nrefsPath = multiFolder ? ["../nrefs/*"] : ["./nrefs/*"];
-                        const expectedWatchedDirectoriesRecursive = [
-                            ...(multiFolder ? [
-                                getFilePathInProject(project, "a"), // Failed to package json
-                                getFilePathInProject(project, "b"), // Failed to package json
-                            ] : []),
-                            getFilePathInProject(project, "refs"), // Failed lookup since refs/a.ts does not exist
-                            ...projectSystem.getTypeRootsFromLocation(multiFolder ? getFilePathInProject(project, "c") : getProjectPath(project))
-                        ].map(s => s.toLowerCase());
-
-                        const defaultDependencies: readonly [string, readonly string[]][] = [
-                            [aDts, [aDts]],
-                            [bDts, [bDts, aDts]],
-                            [refs.path, [refs.path]],
-                            [cTs.path, [cTs.path, refs.path, bDts]]
-                        ];
-
-                        function createSolutionAndWatchMode() {
-                            return createSolutionAndWatchModeOfProject(allFiles, getProjectPath(project), configToBuild, configToBuild, getOutputFileStamps);
-                        }
-
-                        function createSolutionAndService() {
-                            return createSolutionAndServiceOfProject(allFiles, getProjectPath(project), configToBuild, cTs.path, getOutputFileStamps);
-                        }
-
-                        function getOutputFileStamps(host: TsBuildWatchSystem) {
-                            return expectedFiles.map(file => transformOutputToOutputFileStamp(file, host));
-                        }
-
-                        function verifyProgram(host: TsBuildWatchSystem, watch: Watch) {
-                            verifyWatchState(host, watch, expectedProgramFiles, expectedWatchedFiles, expectedWatchedDirectoriesRecursive, defaultDependencies, expectedWatchedDirectories);
-                        }
-
-<<<<<<< HEAD
-                        function verifyProject(host: TsBuildWatchSystem, service: projectSystem.TestProjectService, orphanInfos?: ReadonlyArray<string>) {
-                            verifyServerState({ host, service, expectedProjectFiles, expectedProjectWatchedFiles, expectedWatchedDirectoriesRecursive, orphanInfos });
-                        }
-
-                        interface VerifyServerState {
-                            host: TsBuildWatchSystem;
-                            service: projectSystem.TestProjectService;
-                            expectedProjectFiles: ReadonlyArray<string>;
-                            expectedProjectWatchedFiles: ReadonlyArray<string>;
-                            expectedWatchedDirectoriesRecursive: ReadonlyArray<string>;
-                            orphanInfos?: ReadonlyArray<string>;
-                        }
-                        function verifyServerState({ host, service, expectedProjectFiles, expectedProjectWatchedFiles, expectedWatchedDirectoriesRecursive, orphanInfos }: VerifyServerState) {
-                            checkProjectActualFiles(service, cTsconfig.path, expectedProjectFiles.concat(cTsconfig.path));
-                            const watchedFiles = expectedProjectWatchedFiles.filter(f => f !== cTs.path.toLowerCase());
-                            const actualOrphan = arrayFrom(mapDefinedIterator(
-                                service.filenameToScriptInfo.values(),
-                                v => v.containingProjects.length === 0 ? v.fileName : undefined
-                            ));
-                            assert.equal(actualOrphan.length, orphanInfos ? orphanInfos.length : 0, `Orphans found: ${JSON.stringify(actualOrphan, /*replacer*/ undefined, " ")}`);
-                            if (orphanInfos && orphanInfos.length) {
-=======
-                        function verifyProject(host: TsBuildWatchSystem, service: projectSystem.TestProjectService, orphanInfos?: readonly string[]) {
-                            verifyServerState(host, service, expectedProgramFiles, expectedWatchedFiles, expectedWatchedDirectoriesRecursive, orphanInfos);
-                        }
-
-                        function verifyServerState(
-                            host: TsBuildWatchSystem,
-                            service: projectSystem.TestProjectService,
-                            expectedProgramFiles: readonly string[],
-                            expectedWatchedFiles: readonly string[],
-                            expectedWatchedDirectoriesRecursive: readonly string[],
-                            orphanInfos?: readonly string[]) {
-                            checkProjectActualFiles(service, cTsconfig.path, expectedProgramFiles.concat(cTsconfig.path));
-                            const watchedFiles = expectedWatchedFiles.filter(f => f !== cTs.path.toLowerCase());
-                            if (orphanInfos) {
->>>>>>> 74354258
-                                for (const orphan of orphanInfos) {
-                                    const info = service.getScriptInfoForPath(orphan as Path);
-                                    assert.isDefined(info, `${orphan} expected to be present. Actual: ${JSON.stringify(actualOrphan, /*replacer*/ undefined, " ")}`);
-                                    assert.equal(info!.containingProjects.length, 0);
-                                    watchedFiles.push(orphan);
-                                }
-                            }
-                            verifyWatchesOfProject(host, watchedFiles, expectedWatchedDirectoriesRecursive, expectedWatchedDirectories);
-                        }
-
-<<<<<<< HEAD
-                        interface VerifyScenario {
-                            edit: (host: TsBuildWatchSystem, solutionBuilder: SolutionBuilder<EmitAndSemanticDiagnosticsBuilderProgram>) => void;
-                            expectedEditErrors: ReadonlyArray<string>;
-                            expectedProgramFiles: ReadonlyArray<string>;
-                            expectedProjectFiles: ReadonlyArray<string>;
-                            expectedWatchedFiles: ReadonlyArray<string>;
-                            expectedProjectWatchedFiles: ReadonlyArray<string>;
-                            expectedWatchedDirectoriesRecursive: ReadonlyArray<string>;
-                            dependencies: ReadonlyArray<[string, ReadonlyArray<string>]>;
-                            revert?: (host: TsBuildWatchSystem) => void;
-                            orphanInfosAfterEdit?: ReadonlyArray<string>;
-                            orphanInfosAfterRevert?: ReadonlyArray<string>;
-                        }
-                        function verifyScenario({ edit, expectedEditErrors, expectedProgramFiles, expectedProjectFiles, expectedWatchedFiles, expectedProjectWatchedFiles, expectedWatchedDirectoriesRecursive, dependencies, revert, orphanInfosAfterEdit, orphanInfosAfterRevert }: VerifyScenario) {
-=======
-                        function verifyScenario(
-                            edit: (host: TsBuildWatchSystem, solutionBuilder: SolutionBuilder<EmitAndSemanticDiagnosticsBuilderProgram>) => void,
-                            expectedEditErrors: readonly string[],
-                            expectedProgramFiles: readonly string[],
-                            expectedWatchedFiles: readonly string[],
-                            expectedWatchedDirectoriesRecursive: readonly string[],
-                            dependencies: readonly [string, readonly string[]][],
-                            revert?: (host: TsBuildWatchSystem) => void,
-                            orphanInfosAfterEdit?: readonly string[],
-                            orphanInfosAfterRevert?: readonly string[]) {
->>>>>>> 74354258
-                            it("with tsc-watch", () => {
-                                const { host, solutionBuilder, watch } = createSolutionAndWatchMode();
-
-                                edit(host, solutionBuilder);
-
-                                host.checkTimeoutQueueLengthAndRun(1);
-                                checkOutputErrorsIncremental(host, expectedEditErrors);
-                                verifyWatchState(host, watch, expectedProgramFiles, expectedWatchedFiles, expectedWatchedDirectoriesRecursive, dependencies, expectedWatchedDirectories);
-
-                                if (revert) {
-                                    revert(host);
-
-                                    host.checkTimeoutQueueLengthAndRun(1);
-                                    checkOutputErrorsIncremental(host, emptyArray);
-                                    verifyProgram(host, watch);
-                                }
-                            });
-
-                            if (!multiFolder) return; // With side by side file open is in inferred project without any settings
-
-                            it("with tsserver", () => {
-                                const { host, solutionBuilder, service } = createSolutionAndService();
-
-                                edit(host, solutionBuilder);
-
-                                host.checkTimeoutQueueLengthAndRun(2);
-                                verifyServerState({ host, service, expectedProjectFiles, expectedProjectWatchedFiles, expectedWatchedDirectoriesRecursive, orphanInfos: orphanInfosAfterEdit });
-
-                                if (revert) {
-                                    revert(host);
-
-                                    host.checkTimeoutQueueLengthAndRun(2);
-                                    verifyProject(host, service, orphanInfosAfterRevert);
-                                }
-                            });
-                        }
-
-                        describe("verifies dependencies and watches", () => {
-                            // Initial build
-                            it("with tsc-watch", () => {
-                                const { host, watch } = createSolutionAndWatchMode();
-                                verifyProgram(host, watch);
-                            });
-                            if (!multiFolder) return;
-                            it("with tsserver", () => {
-                                const { host, service } = createSolutionAndService();
-                                verifyProject(host, service);
-                            });
-                        });
-
-                        describe("non local edit updates the program and watch correctly", () => {
-                            verifyScenario({
-                                edit: (host, solutionBuilder) => {
-                                    // edit
-                                    host.writeFile(bTs.path, `${bTs.content}\nexport function gfoo() {\n}`);
-                                    solutionBuilder.invalidateProject((bTsconfig.path.toLowerCase() as ResolvedConfigFilePath));
-                                    solutionBuilder.buildNextInvalidatedProject();
-                                },
-                                expectedEditErrors: emptyArray,
-                                expectedProgramFiles,
-                                expectedProjectFiles,
-                                expectedWatchedFiles,
-                                expectedProjectWatchedFiles,
-                                expectedWatchedDirectoriesRecursive,
-                                dependencies: defaultDependencies
-                            });
-                        });
-
-                        describe("edit on config file", () => {
-                            const nrefReplacer = (f: string) => f.replace("refs", "nrefs");
-                            const nrefs: File = {
-                                path: getFilePathInProject(project, "nrefs/a.d.ts"),
-                                content: refs.content
-                            };
-                            verifyScenario({
-                                edit: host => {
-                                    const cTsConfigJson = JSON.parse(cTsconfig.content);
-                                    host.ensureFileOrFolder(nrefs);
-                                    cTsConfigJson.compilerOptions.paths = { "@ref/*": nrefsPath };
-                                    host.writeFile(cTsconfig.path, JSON.stringify(cTsConfigJson));
-                                },
-                                expectedEditErrors: emptyArray,
-                                expectedProgramFiles: expectedProgramFiles.map(nrefReplacer),
-                                expectedProjectFiles: expectedProjectFiles.map(nrefReplacer),
-                                expectedWatchedFiles: expectedWatchedFiles.map(nrefReplacer),
-                                expectedProjectWatchedFiles: expectedProjectWatchedFiles.map(nrefReplacer),
-                                expectedWatchedDirectoriesRecursive: expectedWatchedDirectoriesRecursive.map(nrefReplacer),
-                                dependencies: [
-                                    [aDts, [aDts]],
-                                    [bDts, [bDts, aDts]],
-                                    [nrefs.path, [nrefs.path]],
-                                    [cTs.path, [cTs.path, nrefs.path, bDts]]
-                                ],
-                                // revert the update
-                                revert: host => host.writeFile(cTsconfig.path, cTsconfig.content),
-                                // AfterEdit:: Extra watched files on server since the script infos arent deleted till next file open
-                                orphanInfosAfterEdit: [refs.path.toLowerCase()],
-                                // AfterRevert:: Extra watched files on server since the script infos arent deleted till next file open
-                                orphanInfosAfterRevert: [nrefs.path.toLowerCase()]
-                            });
-                        });
-
-                        describe("edit in referenced config file", () => {
-                            const nrefs: File = {
-                                path: getFilePathInProject(project, "nrefs/a.d.ts"),
-                                content: "export declare class A {}"
-                            };
-                            const expectedProgramFiles = [cTs.path, bDts, nrefs.path, refs.path, libFile.path];
-                            const expectedProjectFiles = [cTs.path, bTs.path, nrefs.path, refs.path, libFile.path];
-                            const [, ...expectedWatchedDirectoriesRecursiveWithoutA] = expectedWatchedDirectoriesRecursive; // Not looking in a folder for resolution in multi folder scenario
-                            verifyScenario({
-                                edit: host => {
-                                    const bTsConfigJson = JSON.parse(bTsconfig.content);
-                                    host.ensureFileOrFolder(nrefs);
-                                    bTsConfigJson.compilerOptions.paths = { "@ref/*": nrefsPath };
-                                    host.writeFile(bTsconfig.path, JSON.stringify(bTsConfigJson));
-                                },
-                                expectedEditErrors: emptyArray,
-                                expectedProgramFiles,
-                                expectedProjectFiles,
-                                expectedWatchedFiles: expectedProgramFiles.concat(cTsconfig.path, bTsconfig.path, aTsconfig.path).map(s => s.toLowerCase()),
-                                expectedProjectWatchedFiles: expectedProjectFiles.concat(cTsconfig.path, bTsconfig.path, aTsconfig.path).map(s => s.toLowerCase()),
-                                expectedWatchedDirectoriesRecursive: (multiFolder ? expectedWatchedDirectoriesRecursiveWithoutA : expectedWatchedDirectoriesRecursive).concat(getFilePathInProject(project, "nrefs").toLowerCase()),
-                                dependencies: [
-                                    [nrefs.path, [nrefs.path]],
-                                    [bDts, [bDts, nrefs.path]],
-                                    [refs.path, [refs.path]],
-                                    [cTs.path, [cTs.path, refs.path, bDts]],
-                                ],
-                                // revert the update
-                                revert: host => host.writeFile(bTsconfig.path, bTsconfig.content),
-                                // AfterEdit:: Extra watched files on server since the script infos arent deleted till next file open
-                                orphanInfosAfterEdit: [aTs.path.toLowerCase()],
-                                // AfterRevert:: Extra watched files on server since the script infos arent deleted till next file open
-                                orphanInfosAfterRevert: [nrefs.path.toLowerCase()]
-                            });
-                        });
-
-                        describe("deleting referenced config file", () => {
-                            const expectedProgramFiles = [cTs.path, bTs.path, refs.path, libFile.path];
-                            const expectedWatchedFiles = expectedProgramFiles.concat(cTsconfig.path, bTsconfig.path).map(s => s.toLowerCase());
-                            const [, ...expectedWatchedDirectoriesRecursiveWithoutA] = expectedWatchedDirectoriesRecursive; // Not looking in a folder for resolution in multi folder scenario
-                            // Resolutions should change now
-                            // Should map to b.ts instead with options from our own config
-                            verifyScenario({
-                                edit: host => host.deleteFile(bTsconfig.path),
-                                expectedEditErrors: [
-                                    `${multiFolder ? "c/tsconfig.json" : "tsconfig.c.json"}(9,21): error TS6053: File '/user/username/projects/transitiveReferences/${multiFolder ? "b" : "tsconfig.b.json"}' not found.\n`
-                                ],
-                                expectedProgramFiles,
-                                expectedProjectFiles: expectedProgramFiles,
-                                expectedWatchedFiles,
-                                expectedProjectWatchedFiles: expectedWatchedFiles,
-                                expectedWatchedDirectoriesRecursive: multiFolder ? expectedWatchedDirectoriesRecursiveWithoutA : expectedWatchedDirectoriesRecursive,
-                                dependencies: [
-                                    [bTs.path, [bTs.path, refs.path]],
-                                    [refs.path, [refs.path]],
-                                    [cTs.path, [cTs.path, refs.path, bTs.path]],
-                                ],
-                                // revert the update
-                                revert: host => host.writeFile(bTsconfig.path, bTsconfig.content),
-                                // AfterEdit:: Extra watched files on server since the script infos arent deleted till next file open
-                                orphanInfosAfterEdit: [aTs.path.toLowerCase(), aTsconfig.path.toLowerCase()],
-                            });
-                        });
-
-                        describe("deleting transitively referenced config file", () => {
-                            verifyScenario({
-                                edit: host => host.deleteFile(aTsconfig.path),
-                                expectedEditErrors: [
-                                    `${multiFolder ? "b/tsconfig.json" : "tsconfig.b.json"}(10,21): error TS6053: File '/user/username/projects/transitiveReferences/${multiFolder ? "a" : "tsconfig.a.json"}' not found.\n`
-                                ],
-                                expectedProgramFiles: expectedProgramFiles.map(s => s.replace(aDts, aTs.path)),
-                                expectedProjectFiles,
-                                expectedWatchedFiles: expectedWatchedFiles.map(s => s.replace(aDts.toLowerCase(), aTs.path.toLocaleLowerCase())),
-                                expectedProjectWatchedFiles,
-                                expectedWatchedDirectoriesRecursive,
-                                dependencies: [
-                                    [aTs.path, [aTs.path]],
-                                    [bDts, [bDts, aTs.path]],
-                                    [refs.path, [refs.path]],
-                                    [cTs.path, [cTs.path, refs.path, bDts]],
-                                ],
-                                // revert the update
-                                revert: host => host.writeFile(aTsconfig.path, aTsconfig.content),
-                            });
-                        });
-                    }
-
-                    describe("when config files are side by side", () => {
-                        verifyTransitiveReferences(/*multiFolder*/ false);
-
-                        it("when referenced project uses different module resolution", () => {
-                            const bTs: File = {
-                                path: bTsFile.path,
-                                content: `import {A} from "a";export const b = new A();`
-                            };
-                            const bTsconfig: File = {
-                                path: bTsconfigFile.path,
-                                content: JSON.stringify({
-                                    compilerOptions: { composite: true, moduleResolution: "classic" },
-                                    files: ["b.ts"],
-                                    references: [{ path: "tsconfig.a.json" }]
-                                })
-                            };
-                            const allFiles = [libFile, aTsFile, bTs, cTsFile, aTsconfigFile, bTsconfig, cTsconfigFile, refs];
-                            const aDts = dtsFile("a"), bDts = dtsFile("b");
-                            const expectedFiles = [jsFile("a"), aDts, jsFile("b"), bDts, jsFile("c")];
-                            const expectedProgramFiles = [cTsFile.path, libFile.path, aDts, refs.path, bDts];
-                            const expectedWatchedFiles = expectedProgramFiles.concat(cTsconfigFile.path, bTsconfigFile.path, aTsconfigFile.path).map(s => s.toLowerCase());
-                            const expectedWatchedDirectoriesRecursive = [
-                                getFilePathInProject(project, "refs"), // Failed lookup since refs/a.ts does not exist
-                                ...projectSystem.getTypeRootsFromLocation(getProjectPath(project))
-                            ].map(s => s.toLowerCase());
-
-                            const defaultDependencies: readonly [string, readonly string[]][] = [
-                                [aDts, [aDts]],
-                                [bDts, [bDts, aDts]],
-                                [refs.path, [refs.path]],
-                                [cTsFile.path, [cTsFile.path, refs.path, bDts]]
-                            ];
-                            function getOutputFileStamps(host: TsBuildWatchSystem) {
-                                return expectedFiles.map(file => transformOutputToOutputFileStamp(file, host));
-                            }
-                            const { host, watch } = createSolutionAndWatchModeOfProject(allFiles, getProjectPath(project), "tsconfig.c.json", "tsconfig.c.json", getOutputFileStamps);
-                            verifyWatchState(host, watch, expectedProgramFiles, expectedWatchedFiles, expectedWatchedDirectoriesRecursive, defaultDependencies);
-                        });
-                    });
-                    describe("when config files are in side by side folders", () => {
-                        verifyTransitiveReferences(/*multiFolder*/ true);
-                    });
-                });
-            });
-        });
-
-        it("incremental updates in verbose mode", () => {
-            const host = createTsBuildWatchSystem(allFiles, { currentDirectory: projectsLocation });
-            createSolutionBuilderWithWatch(host, [`${project}/${SubProject.tests}`], { verbose: true, watch: true });
-            checkOutputErrorsInitial(host, emptyArray, /*disableConsoleClears*/ undefined, [
-                `Projects in this build: \r\n    * sample1/core/tsconfig.json\r\n    * sample1/logic/tsconfig.json\r\n    * sample1/tests/tsconfig.json\n\n`,
-                `Project 'sample1/core/tsconfig.json' is out of date because output file 'sample1/core/anotherModule.js' does not exist\n\n`,
-                `Building project '/user/username/projects/sample1/core/tsconfig.json'...\n\n`,
-                `Project 'sample1/logic/tsconfig.json' is out of date because output file 'sample1/logic/index.js' does not exist\n\n`,
-                `Building project '/user/username/projects/sample1/logic/tsconfig.json'...\n\n`,
-                `Project 'sample1/tests/tsconfig.json' is out of date because output file 'sample1/tests/index.js' does not exist\n\n`,
-                `Building project '/user/username/projects/sample1/tests/tsconfig.json'...\n\n`
-            ]);
-            verifyWatches(host);
-
-            // Make non dts change
-            host.writeFile(logic[1].path, `${logic[1].content}
-function someFn() { }`);
-            host.checkTimeoutQueueLengthAndRun(1); // build logic
-            host.checkTimeoutQueueLengthAndRun(1); // build tests
-            checkOutputErrorsIncremental(host, emptyArray, /*disableConsoleClears*/ undefined, /*logsBeforeWatchDiagnostics*/ undefined, [
-                `Project 'sample1/logic/tsconfig.json' is out of date because oldest output 'sample1/logic/index.js' is older than newest input 'sample1/core'\n\n`,
-                `Building project '/user/username/projects/sample1/logic/tsconfig.json'...\n\n`,
-                `Project 'sample1/tests/tsconfig.json' is up to date with .d.ts files from its dependencies\n\n`,
-                `Updating output timestamps of project '/user/username/projects/sample1/tests/tsconfig.json'...\n\n`,
-            ]);
-
-            // Make dts change
-            host.writeFile(logic[1].path, `${logic[1].content}
-export function someFn() { }`);
-            host.checkTimeoutQueueLengthAndRun(1); // build logic
-            host.checkTimeoutQueueLengthAndRun(1); // build tests
-            checkOutputErrorsIncremental(host, emptyArray, /*disableConsoleClears*/ undefined, /*logsBeforeWatchDiagnostics*/ undefined, [
-                `Project 'sample1/logic/tsconfig.json' is out of date because oldest output 'sample1/logic/index.js' is older than newest input 'sample1/core'\n\n`,
-                `Building project '/user/username/projects/sample1/logic/tsconfig.json'...\n\n`,
-                `Project 'sample1/tests/tsconfig.json' is out of date because oldest output 'sample1/tests/index.js' is older than newest input 'sample1/logic/tsconfig.json'\n\n`,
-                `Building project '/user/username/projects/sample1/tests/tsconfig.json'...\n\n`,
-            ]);
-        });
-    });
-
-    describe("unittests:: tsbuild:: watchMode:: with demo project", () => {
-        const projectLocation = `${projectsLocation}/demo`;
-        let coreFiles: File[];
-        let animalFiles: File[];
-        let zooFiles: File[];
-        let solutionFile: File;
-        let baseConfig: File;
-        let allFilesExceptBase: File[];
-        before(() => {
-            coreFiles = subProjectFiles("core", ["tsconfig.json", "utilities.ts"]);
-            animalFiles = subProjectFiles("animals", ["tsconfig.json", "animal.ts", "dog.ts", "index.ts"]);
-            zooFiles = subProjectFiles("zoo", ["tsconfig.json", "zoo.ts"]);
-            solutionFile = projectFile("tsconfig.json");
-            baseConfig = projectFile("tsconfig-base.json");
-            allFilesExceptBase = [...coreFiles, ...animalFiles, ...zooFiles, solutionFile];
-        });
-
-        after(() => {
-            coreFiles = undefined!;
-            animalFiles = undefined!;
-            zooFiles = undefined!;
-            solutionFile = undefined!;
-            baseConfig = undefined!;
-            allFilesExceptBase = undefined!;
-        });
-
-        it("updates with circular reference", () => {
-            const host = createTsBuildWatchSystem([
-                ...allFilesExceptBase,
-                baseConfig,
-                { path: libFile.path, content: libContent }
-            ], { currentDirectory: projectLocation });
-            host.writeFile(coreFiles[0].path, coreFiles[0].content.replace(
-                "}",
-                `},
-  "references": [
-    {
-      "path": "../zoo"
-    }
-  ]`
-            ));
-            createSolutionBuilderWithWatch(host, ["tsconfig.json"], { verbose: true, watch: true });
-            checkOutputErrorsInitial(host, [
-                `error TS6202: Project references may not form a circular graph. Cycle detected: /user/username/projects/demo/tsconfig.json\r\n/user/username/projects/demo/core/tsconfig.json\r\n/user/username/projects/demo/zoo/tsconfig.json\r\n/user/username/projects/demo/animals/tsconfig.json\n`
-            ], /*disableConsoleClears*/ undefined, [
-                `Projects in this build: \r\n    * animals/tsconfig.json\r\n    * zoo/tsconfig.json\r\n    * core/tsconfig.json\r\n    * tsconfig.json\n\n`
-            ]);
-            verifyWatches(host);
-
-            // Make changes
-            host.writeFile(coreFiles[0].path, coreFiles[0].content);
-            host.checkTimeoutQueueLengthAndRun(1); // build core
-            host.checkTimeoutQueueLengthAndRun(1); // build animals
-            host.checkTimeoutQueueLengthAndRun(1); // build zoo
-            host.checkTimeoutQueueLengthAndRun(1); // build solution
-            host.checkTimeoutQueueLength(0);
-            checkOutputErrorsIncremental(host, emptyArray, /*disableConsoleClears*/ undefined, /*logsBeforeWatchDiagnostics*/ undefined, [
-                `Project 'core/tsconfig.json' is out of date because output file 'lib/core/utilities.js' does not exist\n\n`,
-                `Building project '/user/username/projects/demo/core/tsconfig.json'...\n\n`,
-                `Project 'animals/tsconfig.json' is out of date because output file 'lib/animals/animal.js' does not exist\n\n`,
-                `Building project '/user/username/projects/demo/animals/tsconfig.json'...\n\n`,
-                `Project 'zoo/tsconfig.json' is out of date because output file 'lib/zoo/zoo.js' does not exist\n\n`,
-                `Building project '/user/username/projects/demo/zoo/tsconfig.json'...\n\n`,
-            ]);
-        });
-
-        it("updates with bad reference", () => {
-            const host = createTsBuildWatchSystem([
-                ...allFilesExceptBase,
-                baseConfig,
-                { path: libFile.path, content: libContent }
-            ], { currentDirectory: projectLocation });
-            host.writeFile(coreFiles[1].path, `import * as A from '../animals';
-${coreFiles[1].content}`);
-            createSolutionBuilderWithWatch(host, ["tsconfig.json"], { verbose: true, watch: true });
-            const errors = [
-                `animals/index.ts(1,20): error TS6059: File '/user/username/projects/demo/animals/animal.ts' is not under 'rootDir' '/user/username/projects/demo/core'. 'rootDir' is expected to contain all source files.\n`,
-                `animals/index.ts(1,20): error TS6307: File '/user/username/projects/demo/animals/animal.ts' is not listed within the file list of project '/user/username/projects/demo/core/tsconfig.json'. Projects must list all files or use an 'include' pattern.\n`,
-                `animals/index.ts(4,32): error TS6059: File '/user/username/projects/demo/animals/dog.ts' is not under 'rootDir' '/user/username/projects/demo/core'. 'rootDir' is expected to contain all source files.\n`,
-                `animals/index.ts(4,32): error TS6307: File '/user/username/projects/demo/animals/dog.ts' is not listed within the file list of project '/user/username/projects/demo/core/tsconfig.json'. Projects must list all files or use an 'include' pattern.\n`,
-                `core/utilities.ts(1,1): error TS6133: 'A' is declared but its value is never read.\n`,
-                `core/utilities.ts(1,20): error TS6059: File '/user/username/projects/demo/animals/index.ts' is not under 'rootDir' '/user/username/projects/demo/core'. 'rootDir' is expected to contain all source files.\n`,
-                `core/utilities.ts(1,20): error TS6307: File '/user/username/projects/demo/animals/index.ts' is not listed within the file list of project '/user/username/projects/demo/core/tsconfig.json'. Projects must list all files or use an 'include' pattern.\n`
-            ].map(hostOutputDiagnostic);
-            checkOutputErrors(host, [
-                startingCompilationInWatchMode(),
-                hostOutputLog(`Projects in this build: \r\n    * core/tsconfig.json\r\n    * animals/tsconfig.json\r\n    * zoo/tsconfig.json\r\n    * tsconfig.json\n\n`),
-                hostOutputLog(`Project 'core/tsconfig.json' is out of date because output file 'lib/core/utilities.js' does not exist\n\n`),
-                hostOutputLog(`Building project '/user/username/projects/demo/core/tsconfig.json'...\n\n`),
-                ...errors,
-                hostOutputLog(`Project 'animals/tsconfig.json' can't be built because its dependency 'core' has errors\n\n`),
-                hostOutputLog(`Skipping build of project '/user/username/projects/demo/animals/tsconfig.json' because its dependency '/user/username/projects/demo/core' has errors\n\n`),
-                hostOutputLog(`Project 'zoo/tsconfig.json' can't be built because its dependency 'animals' was not built\n\n`),
-                hostOutputLog(`Skipping build of project '/user/username/projects/demo/zoo/tsconfig.json' because its dependency '/user/username/projects/demo/animals' was not built\n\n`),
-                foundErrorsWatching(errors)
-            ]);
-            verifyWatches(host);
-
-            // Make changes
-            host.writeFile(coreFiles[1].path, `
-import * as A from '../animals';
-${coreFiles[1].content}`);
-            const newErrors = [
-                `animals/index.ts(1,20): error TS6059: File '/user/username/projects/demo/animals/animal.ts' is not under 'rootDir' '/user/username/projects/demo/core'. 'rootDir' is expected to contain all source files.\n`,
-                `animals/index.ts(1,20): error TS6307: File '/user/username/projects/demo/animals/animal.ts' is not listed within the file list of project '/user/username/projects/demo/core/tsconfig.json'. Projects must list all files or use an 'include' pattern.\n`,
-                `animals/index.ts(4,32): error TS6059: File '/user/username/projects/demo/animals/dog.ts' is not under 'rootDir' '/user/username/projects/demo/core'. 'rootDir' is expected to contain all source files.\n`,
-                `animals/index.ts(4,32): error TS6307: File '/user/username/projects/demo/animals/dog.ts' is not listed within the file list of project '/user/username/projects/demo/core/tsconfig.json'. Projects must list all files or use an 'include' pattern.\n`,
-                `core/utilities.ts(2,1): error TS6133: 'A' is declared but its value is never read.\n`,
-                `core/utilities.ts(2,20): error TS6059: File '/user/username/projects/demo/animals/index.ts' is not under 'rootDir' '/user/username/projects/demo/core'. 'rootDir' is expected to contain all source files.\n`,
-                `core/utilities.ts(2,20): error TS6307: File '/user/username/projects/demo/animals/index.ts' is not listed within the file list of project '/user/username/projects/demo/core/tsconfig.json'. Projects must list all files or use an 'include' pattern.\n`
-            ].map(hostOutputDiagnostic);
-            host.checkTimeoutQueueLengthAndRun(1); // build core
-            host.checkTimeoutQueueLength(0);
-            checkOutputErrors(host, [
-                fileChangeDetected(),
-                hostOutputLog(`Project 'core/tsconfig.json' is out of date because output file 'lib/core/utilities.js' does not exist\n\n`),
-                hostOutputLog(`Building project '/user/username/projects/demo/core/tsconfig.json'...\n\n`),
-                ...newErrors,
-                foundErrorsWatching(newErrors)
-            ]);
-        });
-
-        function subProjectFiles(subProject: string, fileNames: readonly string[]): File[] {
-            return fileNames.map(file => projectFile(`${subProject}/${file}`));
-        }
-
-        function projectFile(fileName: string): File {
-            return getFileFromProject("demo", fileName);
-        }
-
-        function verifyWatches(host: TsBuildWatchSystem) {
-            checkWatchedFilesDetailed(host, allFilesExceptBase.map(f => f.path), 1);
-            checkWatchedDirectories(host, emptyArray, /*recursive*/ false);
-            checkWatchedDirectoriesDetailed(
-                host,
-                [`${projectLocation}/core`, `${projectLocation}/animals`, `${projectLocation}/zoo`],
-                1,
-                /*recursive*/ true
-            );
-        }
-    });
-}
+namespace ts.tscWatch {
+    import projectsLocation = TestFSWithWatch.tsbuildProjectsLocation;
+    import getFilePathInProject = TestFSWithWatch.getTsBuildProjectFilePath;
+    import getFileFromProject = TestFSWithWatch.getTsBuildProjectFile;
+    type TsBuildWatchSystem = TestFSWithWatch.TestServerHostTrackingWrittenFiles;
+
+    function createTsBuildWatchSystem(fileOrFolderList: readonly TestFSWithWatch.FileOrFolderOrSymLink[], params?: TestFSWithWatch.TestServerHostCreationParameters) {
+        return TestFSWithWatch.changeToHostTrackingWrittenFiles(
+            createWatchedSystem(fileOrFolderList, params)
+        );
+    }
+
+    export function createSolutionBuilder(system: WatchedSystem, rootNames: readonly string[], defaultOptions?: BuildOptions) {
+        const host = createSolutionBuilderHost(system);
+        host.now = system.now.bind(system);
+        return ts.createSolutionBuilder(host, rootNames, defaultOptions || {});
+    }
+
+    export function createSolutionBuilderWithWatchHost(system: WatchedSystem) {
+        const host = ts.createSolutionBuilderWithWatchHost(system);
+        host.now = system.now.bind(system);
+        return host;
+    }
+
+    function createSolutionBuilderWithWatch(system: TsBuildWatchSystem, rootNames: readonly string[], defaultOptions?: BuildOptions) {
+        const host = createSolutionBuilderWithWatchHost(system);
+        const solutionBuilder = ts.createSolutionBuilderWithWatch(host, rootNames, defaultOptions || { watch: true });
+        solutionBuilder.build();
+        return solutionBuilder;
+    }
+
+    type OutputFileStamp = [string, Date | undefined, boolean];
+    function transformOutputToOutputFileStamp(f: string, host: TsBuildWatchSystem): OutputFileStamp {
+        return [f, host.getModifiedTime(f), host.writtenFiles.has(host.toFullPath(f))] as OutputFileStamp;
+    }
+
+    describe("unittests:: tsbuild:: watchMode:: program updates", () => {
+        const project = "sample1";
+        const enum SubProject {
+            core = "core",
+            logic = "logic",
+            tests = "tests",
+            ui = "ui"
+        }
+        type ReadonlyFile = Readonly<File>;
+        /** [tsconfig, index] | [tsconfig, index, anotherModule, someDecl] */
+        type SubProjectFiles = [ReadonlyFile, ReadonlyFile] | [ReadonlyFile, ReadonlyFile, ReadonlyFile, ReadonlyFile];
+        function getProjectPath(project: string) {
+            return `${projectsLocation}/${project}`;
+        }
+
+        function projectPath(subProject: SubProject) {
+            return getFilePathInProject(project, subProject);
+        }
+
+        function projectFilePath(subProject: SubProject, baseFileName: string) {
+            return `${projectPath(subProject)}/${baseFileName.toLowerCase()}`;
+        }
+
+        function projectFileName(subProject: SubProject, baseFileName: string) {
+            return `${projectPath(subProject)}/${baseFileName}`;
+        }
+
+        function projectFile(subProject: SubProject, baseFileName: string): File {
+            return getFileFromProject(project, `${subProject}/${baseFileName}`);
+        }
+
+        function subProjectFiles(subProject: SubProject, anotherModuleAndSomeDecl?: true): SubProjectFiles {
+            const tsconfig = projectFile(subProject, "tsconfig.json");
+            const index = projectFile(subProject, "index.ts");
+            if (!anotherModuleAndSomeDecl) {
+                return [tsconfig, index];
+            }
+            const anotherModule = projectFile(SubProject.core, "anotherModule.ts");
+            const someDecl = projectFile(SubProject.core, "some_decl.ts");
+            return [tsconfig, index, anotherModule, someDecl];
+        }
+
+        function getOutputFileNames(subProject: SubProject, baseFileNameWithoutExtension: string) {
+            const file = projectFilePath(subProject, baseFileNameWithoutExtension);
+            return [`${file}.js`, `${file}.d.ts`];
+        }
+
+        function getOutputStamps(host: TsBuildWatchSystem, subProject: SubProject, baseFileNameWithoutExtension: string): OutputFileStamp[] {
+            return getOutputFileNames(subProject, baseFileNameWithoutExtension).map(f => transformOutputToOutputFileStamp(f, host));
+        }
+
+        function getOutputFileStamps(host: TsBuildWatchSystem, additionalFiles?: readonly [SubProject, string][]): OutputFileStamp[] {
+            const result = [
+                ...getOutputStamps(host, SubProject.core, "anotherModule"),
+                ...getOutputStamps(host, SubProject.core, "index"),
+                ...getOutputStamps(host, SubProject.logic, "index"),
+                ...getOutputStamps(host, SubProject.tests, "index"),
+            ];
+            if (additionalFiles) {
+                additionalFiles.forEach(([subProject, baseFileNameWithoutExtension]) => result.push(...getOutputStamps(host, subProject, baseFileNameWithoutExtension)));
+            }
+            host.writtenFiles.clear();
+            return result;
+        }
+
+        function verifyChangedFiles(actualStamps: OutputFileStamp[], oldTimeStamps: OutputFileStamp[], changedFiles: readonly string[], modifiedTimeStampFiles: readonly string[]) {
+            for (let i = 0; i < oldTimeStamps.length; i++) {
+                const actual = actualStamps[i];
+                const old = oldTimeStamps[i];
+                const expectedIsChanged = contains(changedFiles, actual[0]);
+                assert.equal(actual[2], contains(changedFiles, actual[0]), `Expected ${actual[0]} to be written.`);
+                if (expectedIsChanged || contains(modifiedTimeStampFiles, actual[0])) {
+                    assert.isTrue((actual[1] || 0) > (old[1] || 0), `${actual[0]} file expected to have newer modified time because it is expected to ${expectedIsChanged ? "be changed" : "have modified time stamp"}`);
+                }
+                else {
+                    assert.equal(actual[1], old[1], `${actual[0]} expected to not change or have timestamp modified.`);
+                }
+            }
+        }
+
+        let core: SubProjectFiles;
+        let logic: SubProjectFiles;
+        let tests: SubProjectFiles;
+        let ui: SubProjectFiles;
+        let allFiles: readonly File[];
+        let testProjectExpectedWatchedFiles: string[];
+        let testProjectExpectedWatchedDirectoriesRecursive: string[];
+
+        before(() => {
+            core = subProjectFiles(SubProject.core, /*anotherModuleAndSomeDecl*/ true);
+            logic = subProjectFiles(SubProject.logic);
+            tests = subProjectFiles(SubProject.tests);
+            ui = subProjectFiles(SubProject.ui);
+            allFiles = [libFile, ...core, ...logic, ...tests, ...ui];
+            testProjectExpectedWatchedFiles = [core[0], core[1], core[2]!, ...logic, ...tests].map(f => f.path.toLowerCase());
+            testProjectExpectedWatchedDirectoriesRecursive = [projectPath(SubProject.core), projectPath(SubProject.logic)];
+        });
+
+        after(() => {
+            core = undefined!;
+            logic = undefined!;
+            tests = undefined!;
+            ui = undefined!;
+            allFiles = undefined!;
+            testProjectExpectedWatchedFiles = undefined!;
+            testProjectExpectedWatchedDirectoriesRecursive = undefined!;
+        });
+
+        function createSolutionInWatchMode(allFiles: readonly File[], defaultOptions?: BuildOptions, disableConsoleClears?: boolean) {
+            const host = createTsBuildWatchSystem(allFiles, { currentDirectory: projectsLocation });
+            createSolutionBuilderWithWatch(host, [`${project}/${SubProject.tests}`], defaultOptions);
+            verifyWatches(host);
+            checkOutputErrorsInitial(host, emptyArray, disableConsoleClears);
+            const outputFileStamps = getOutputFileStamps(host);
+            for (const stamp of outputFileStamps) {
+                assert.isDefined(stamp[1], `${stamp[0]} expected to be present`);
+            }
+            return host;
+        }
+
+        function verifyWatches(host: TsBuildWatchSystem) {
+            checkWatchedFiles(host, testProjectExpectedWatchedFiles);
+            checkWatchedDirectories(host, emptyArray, /*recursive*/ false);
+            checkWatchedDirectories(host, testProjectExpectedWatchedDirectoriesRecursive, /*recursive*/ true);
+        }
+
+        it("creates solution in watch mode", () => {
+            createSolutionInWatchMode(allFiles);
+        });
+
+        it("verify building references watches only those projects", () => {
+            const system = createTsBuildWatchSystem(allFiles, { currentDirectory: projectsLocation });
+            const host = createSolutionBuilderWithWatchHost(system);
+            const solutionBuilder = ts.createSolutionBuilderWithWatch(host, [`${project}/${SubProject.tests}`], { watch: true });
+            solutionBuilder.buildReferences(`${project}/${SubProject.tests}`);
+
+            checkWatchedFiles(system, testProjectExpectedWatchedFiles.slice(0, testProjectExpectedWatchedFiles.length - tests.length));
+            checkWatchedDirectories(system, emptyArray, /*recursive*/ false);
+            checkWatchedDirectories(system, testProjectExpectedWatchedDirectoriesRecursive, /*recursive*/ true);
+
+            checkOutputErrorsInitial(system, emptyArray);
+            const testOutput = getOutputStamps(system, SubProject.tests, "index");
+            const outputFileStamps = getOutputFileStamps(system);
+            for (const stamp of outputFileStamps.slice(0, outputFileStamps.length - testOutput.length)) {
+                assert.isDefined(stamp[1], `${stamp[0]} expected to be present`);
+            }
+            for (const stamp of testOutput) {
+                assert.isUndefined(stamp[1], `${stamp[0]} expected to be missing`);
+            }
+            return system;
+        });
+
+        describe("validates the changes and watched files", () => {
+            const newFileWithoutExtension = "newFile";
+            const newFile: File = {
+                path: projectFilePath(SubProject.core, `${newFileWithoutExtension}.ts`),
+                content: `export const newFileConst = 30;`
+            };
+
+            function verifyProjectChanges(allFilesGetter: () => readonly File[]) {
+                function createSolutionInWatchModeToVerifyChanges(additionalFiles?: readonly [SubProject, string][]) {
+                    const host = createSolutionInWatchMode(allFilesGetter());
+                    return { host, verifyChangeWithFile, verifyChangeAfterTimeout, verifyWatches };
+
+                    function verifyChangeWithFile(fileName: string, content: string, local?: boolean) {
+                        const outputFileStamps = getOutputFileStamps(host, additionalFiles);
+                        host.writeFile(fileName, content);
+                        verifyChangeAfterTimeout(outputFileStamps, local);
+                    }
+
+                    function verifyChangeAfterTimeout(outputFileStamps: OutputFileStamp[], local?: boolean) {
+                        host.checkTimeoutQueueLengthAndRun(1); // Builds core
+                        const changedCore = getOutputFileStamps(host, additionalFiles);
+                        verifyChangedFiles(
+                            changedCore,
+                            outputFileStamps,
+                            additionalFiles ?
+                                getOutputFileNames(SubProject.core, newFileWithoutExtension) :
+                                getOutputFileNames(SubProject.core, "index"), // Written files are new file or core index file thats changed
+                            [
+                                ...getOutputFileNames(SubProject.core, "anotherModule"),
+                                ...(additionalFiles ? getOutputFileNames(SubProject.core, "index") : emptyArray)
+                            ]
+                        );
+                        host.checkTimeoutQueueLengthAndRun(1); // Builds logic or updates timestamps
+                        const changedLogic = getOutputFileStamps(host, additionalFiles);
+                        verifyChangedFiles(
+                            changedLogic,
+                            changedCore,
+                            additionalFiles || local ?
+                                emptyArray :
+                                getOutputFileNames(SubProject.logic, "index"),
+                            additionalFiles || local ?
+                                getOutputFileNames(SubProject.logic, "index") :
+                                emptyArray
+                        );
+                        host.checkTimeoutQueueLengthAndRun(1); // Builds tests
+                        const changedTests = getOutputFileStamps(host, additionalFiles);
+                        verifyChangedFiles(
+                            changedTests,
+                            changedLogic,
+                            additionalFiles || local ?
+                                emptyArray :
+                                getOutputFileNames(SubProject.tests, "index"),
+                            additionalFiles || local ?
+                                getOutputFileNames(SubProject.tests, "index") :
+                                emptyArray
+                        );
+                        host.checkTimeoutQueueLength(0);
+                        checkOutputErrorsIncremental(host, emptyArray);
+                        verifyWatches();
+                    }
+
+                    function verifyWatches() {
+                        checkWatchedFiles(host, additionalFiles ? testProjectExpectedWatchedFiles.concat(newFile.path) : testProjectExpectedWatchedFiles);
+                        checkWatchedDirectories(host, emptyArray, /*recursive*/ false);
+                        checkWatchedDirectories(host, testProjectExpectedWatchedDirectoriesRecursive, /*recursive*/ true);
+                    }
+                }
+
+                it("change builds changes and reports found errors message", () => {
+                    const { host, verifyChangeWithFile, verifyChangeAfterTimeout } = createSolutionInWatchModeToVerifyChanges();
+                    verifyChange(`${core[1].content}
+export class someClass { }`);
+
+                    // Another change requeues and builds it
+                    verifyChange(core[1].content);
+
+                    // Two changes together report only single time message: File change detected. Starting incremental compilation...
+                    const outputFileStamps = getOutputFileStamps(host);
+                    const change1 = `${core[1].content}
+export class someClass { }`;
+                    host.writeFile(core[1].path, change1);
+                    host.writeFile(core[1].path, `${change1}
+export class someClass2 { }`);
+                    verifyChangeAfterTimeout(outputFileStamps);
+
+                    function verifyChange(coreContent: string) {
+                        verifyChangeWithFile(core[1].path, coreContent);
+                    }
+                });
+
+                it("non local change does not start build of referencing projects", () => {
+                    const { verifyChangeWithFile } = createSolutionInWatchModeToVerifyChanges();
+                    verifyChangeWithFile(core[1].path, `${core[1].content}
+function foo() { }`, /*local*/ true);
+                });
+
+                it("builds when new file is added, and its subsequent updates", () => {
+                    const additinalFiles: readonly [SubProject, string][] = [[SubProject.core, newFileWithoutExtension]];
+                    const { verifyChangeWithFile } = createSolutionInWatchModeToVerifyChanges(additinalFiles);
+                    verifyChange(newFile.content);
+
+                    // Another change requeues and builds it
+                    verifyChange(`${newFile.content}
+export class someClass2 { }`);
+
+                    function verifyChange(newFileContent: string) {
+                        verifyChangeWithFile(newFile.path, newFileContent);
+                    }
+                });
+            }
+
+            describe("with simple project reference graph", () => {
+                verifyProjectChanges(() => allFiles);
+            });
+
+            describe("with circular project reference", () => {
+                verifyProjectChanges(() => {
+                    const [coreTsconfig, ...otherCoreFiles] = core;
+                    const circularCoreConfig: File = {
+                        path: coreTsconfig.path,
+                        content: JSON.stringify({
+                            compilerOptions: { composite: true, declaration: true },
+                            references: [{ path: "../tests", circular: true }]
+                        })
+                    };
+                    return [libFile, circularCoreConfig, ...otherCoreFiles, ...logic, ...tests];
+                });
+            });
+        });
+
+        it("watches config files that are not present", () => {
+            const allFiles = [libFile, ...core, logic[1], ...tests];
+            const host = createTsBuildWatchSystem(allFiles, { currentDirectory: projectsLocation });
+            createSolutionBuilderWithWatch(host, [`${project}/${SubProject.tests}`]);
+            checkWatchedFiles(host, [core[0], core[1], core[2]!, logic[0], ...tests].map(f => f.path.toLowerCase()));
+            checkWatchedDirectories(host, emptyArray, /*recursive*/ false);
+            checkWatchedDirectories(host, [projectPath(SubProject.core)], /*recursive*/ true);
+            checkOutputErrorsInitial(host, [
+                createCompilerDiagnostic(Diagnostics.File_0_not_found, logic[0].path)
+            ]);
+            for (const f of [
+                ...getOutputFileNames(SubProject.core, "anotherModule"),
+                ...getOutputFileNames(SubProject.core, "index")
+            ]) {
+                assert.isTrue(host.fileExists(f), `${f} expected to be present`);
+            }
+            for (const f of [
+                ...getOutputFileNames(SubProject.logic, "index"),
+                ...getOutputFileNames(SubProject.tests, "index")
+            ]) {
+                assert.isFalse(host.fileExists(f), `${f} expected to be absent`);
+            }
+
+            // Create tsconfig file for logic and see that build succeeds
+            const initial = getOutputFileStamps(host);
+            host.writeFile(logic[0].path, logic[0].content);
+            host.checkTimeoutQueueLengthAndRun(1); // Builds logic
+            const changedLogic = getOutputFileStamps(host);
+            verifyChangedFiles(changedLogic, initial, getOutputFileNames(SubProject.logic, "index"), emptyArray);
+            host.checkTimeoutQueueLengthAndRun(1); // Builds tests
+            const changedTests = getOutputFileStamps(host);
+            verifyChangedFiles(changedTests, changedLogic, getOutputFileNames(SubProject.tests, "index"), emptyArray);
+            host.checkTimeoutQueueLength(0);
+            checkOutputErrorsIncremental(host, emptyArray);
+            verifyWatches(host);
+        });
+
+        it("when referenced using prepend, builds referencing project even for non local change", () => {
+            const coreTsConfig: File = {
+                path: core[0].path,
+                content: JSON.stringify({
+                    compilerOptions: { composite: true, declaration: true, outFile: "index.js" }
+                })
+            };
+            const coreIndex: File = {
+                path: core[1].path,
+                content: `function foo() { return 10; }`
+            };
+            const logicTsConfig: File = {
+                path: logic[0].path,
+                content: JSON.stringify({
+                    compilerOptions: { composite: true, declaration: true, outFile: "index.js" },
+                    references: [{ path: "../core", prepend: true }]
+                })
+            };
+            const logicIndex: File = {
+                path: logic[1].path,
+                content: `function bar() { return foo() + 1 };`
+            };
+
+            const projectFiles = [coreTsConfig, coreIndex, logicTsConfig, logicIndex];
+            const host = createTsBuildWatchSystem([libFile, ...projectFiles], { currentDirectory: projectsLocation });
+            createSolutionBuilderWithWatch(host, [`${project}/${SubProject.logic}`]);
+            verifyWatches();
+            checkOutputErrorsInitial(host, emptyArray);
+            const outputFileStamps = getOutputFileStamps();
+            for (const stamp of outputFileStamps) {
+                assert.isDefined(stamp[1], `${stamp[0]} expected to be present`);
+            }
+
+            // Make non local change
+            verifyChangeInCore(`${coreIndex.content}
+function myFunc() { return 10; }`);
+
+            // TODO:: local change does not build logic.js because builder doesnt find any changes in input files to generate output
+            // Make local change to function bar
+            verifyChangeInCore(`${coreIndex.content}
+function myFunc() { return 100; }`, /*isLocal*/ true);
+
+            function verifyChangeInCore(content: string, isLocal?: boolean) {
+                const outputFileStamps = getOutputFileStamps();
+                host.writeFile(coreIndex.path, content);
+
+                host.checkTimeoutQueueLengthAndRun(1); // Builds core
+                const changedCore = getOutputFileStamps();
+                verifyChangedFiles(
+                    changedCore,
+                    outputFileStamps,
+                    getOutputFileNames(SubProject.core, "index"),
+                    emptyArray
+                );
+                host.checkTimeoutQueueLengthAndRun(1); // Builds logic
+                const changedLogicOutput = getOutputFileNames(SubProject.logic, "index");
+                const changedLogic = getOutputFileStamps();
+                verifyChangedFiles(
+                    changedLogic,
+                    changedCore,
+                    // Only js file is written and d.ts is modified timestamp if its local change
+                    isLocal ? [changedLogicOutput[0]] : getOutputFileNames(SubProject.logic, "index"),
+                    isLocal ? [changedLogicOutput[1]] : emptyArray
+                );
+                host.checkTimeoutQueueLength(0);
+                checkOutputErrorsIncremental(host, emptyArray);
+                verifyWatches();
+            }
+
+            function getOutputFileStamps(): OutputFileStamp[] {
+                const result = [
+                    ...getOutputStamps(host, SubProject.core, "index"),
+                    ...getOutputStamps(host, SubProject.logic, "index"),
+                ];
+                host.writtenFiles.clear();
+                return result;
+            }
+
+            function verifyWatches() {
+                checkWatchedFiles(host, projectFiles.map(f => f.path));
+                checkWatchedDirectories(host, emptyArray, /*recursive*/ false);
+                checkWatchedDirectories(host, testProjectExpectedWatchedDirectoriesRecursive, /*recursive*/ true);
+            }
+        });
+
+        it("when referenced project change introduces error in the down stream project and then fixes it", () => {
+            const subProjectLibrary = `${projectsLocation}/${project}/Library`;
+            const libraryTs: File = {
+                path: `${subProjectLibrary}/library.ts`,
+                content: `
+interface SomeObject
+{
+    message: string;
+}
+
+export function createSomeObject(): SomeObject
+{
+    return {
+        message: "new Object"
+    };
+}`
+            };
+            const libraryTsconfig: File = {
+                path: `${subProjectLibrary}/tsconfig.json`,
+                content: JSON.stringify({ compilerOptions: { composite: true } })
+            };
+            const subProjectApp = `${projectsLocation}/${project}/App`;
+            const appTs: File = {
+                path: `${subProjectApp}/app.ts`,
+                content: `import { createSomeObject } from "../Library/library";
+createSomeObject().message;`
+            };
+            const appTsconfig: File = {
+                path: `${subProjectApp}/tsconfig.json`,
+                content: JSON.stringify({ references: [{ path: "../Library" }] })
+            };
+
+            const files = [libFile, libraryTs, libraryTsconfig, appTs, appTsconfig];
+            const host = createTsBuildWatchSystem(files, { currentDirectory: `${projectsLocation}/${project}` });
+            createSolutionBuilderWithWatch(host, ["App"]);
+            checkOutputErrorsInitial(host, emptyArray);
+
+            // Change message in library to message2
+            host.writeFile(libraryTs.path, libraryTs.content.replace(/message/g, "message2"));
+            host.checkTimeoutQueueLengthAndRun(1); // Build library
+            host.checkTimeoutQueueLengthAndRun(1); // Build App
+            checkOutputErrorsIncremental(host, [
+                "App/app.ts(2,20): error TS2551: Property 'message' does not exist on type 'SomeObject'. Did you mean 'message2'?\n"
+            ]);
+
+            // Revert library changes
+            host.writeFile(libraryTs.path, libraryTs.content);
+            host.checkTimeoutQueueLengthAndRun(1); // Build library
+            host.checkTimeoutQueueLengthAndRun(1); // Build App
+            checkOutputErrorsIncremental(host, emptyArray);
+        });
+
+        describe("reports errors in all projects on incremental compile", () => {
+            function verifyIncrementalErrors(defaultBuildOptions?: BuildOptions, disabledConsoleClear?: boolean) {
+                const host = createSolutionInWatchMode(allFiles, defaultBuildOptions, disabledConsoleClear);
+                const outputFileStamps = getOutputFileStamps(host);
+
+                host.writeFile(logic[1].path, `${logic[1].content}
+let y: string = 10;`);
+
+                host.checkTimeoutQueueLengthAndRun(1); // Builds logic
+                const changedLogic = getOutputFileStamps(host);
+                verifyChangedFiles(changedLogic, outputFileStamps, emptyArray, emptyArray);
+                host.checkTimeoutQueueLength(0);
+                checkOutputErrorsIncremental(host, [
+                    `sample1/logic/index.ts(8,5): error TS2322: Type '10' is not assignable to type 'string'.\n`
+                ], disabledConsoleClear);
+
+                host.writeFile(core[1].path, `${core[1].content}
+let x: string = 10;`);
+
+                host.checkTimeoutQueueLengthAndRun(1); // Builds core
+                const changedCore = getOutputFileStamps(host);
+                verifyChangedFiles(changedCore, changedLogic, emptyArray, emptyArray);
+                host.checkTimeoutQueueLength(0);
+                checkOutputErrorsIncremental(host, [
+                    `sample1/core/index.ts(5,5): error TS2322: Type '10' is not assignable to type 'string'.\n`,
+                    `sample1/logic/index.ts(8,5): error TS2322: Type '10' is not assignable to type 'string'.\n`
+                ], disabledConsoleClear);
+            }
+
+            it("when preserveWatchOutput is not used", () => {
+                verifyIncrementalErrors();
+            });
+
+            it("when preserveWatchOutput is passed on command line", () => {
+                verifyIncrementalErrors({ preserveWatchOutput: true, watch: true }, /*disabledConsoleClear*/ true);
+            });
+
+            describe("when declaration emit errors are present", () => {
+                const solution = "solution";
+                const subProject = "app";
+                const subProjectLocation = `${projectsLocation}/${solution}/${subProject}`;
+                const fileWithError: File = {
+                    path: `${subProjectLocation}/fileWithError.ts`,
+                    content: `export var myClassWithError = class {
+        tags() { }
+        private p = 12
+    };`
+                };
+                const fileWithFixedError: File = {
+                    path: fileWithError.path,
+                    content: fileWithError.content.replace("private p = 12", "")
+                };
+                const fileWithoutError: File = {
+                    path: `${subProjectLocation}/fileWithoutError.ts`,
+                    content: `export class myClass { }`
+                };
+                const tsconfig: File = {
+                    path: `${subProjectLocation}/tsconfig.json`,
+                    content: JSON.stringify({ compilerOptions: { composite: true } })
+                };
+                const expectedDtsEmitErrors = [
+                    `${subProject}/fileWithError.ts(1,12): error TS4094: Property 'p' of exported class expression may not be private or protected.\n`
+                ];
+                const outputs = [
+                    changeExtension(fileWithError.path, Extension.Js),
+                    changeExtension(fileWithError.path, Extension.Dts),
+                    changeExtension(fileWithoutError.path, Extension.Js),
+                    changeExtension(fileWithoutError.path, Extension.Dts),
+                    `${subProjectLocation}/tsconfig${Extension.TsBuildInfo}`
+                ];
+
+                function verifyDtsErrors(host: TsBuildWatchSystem, isIncremental: boolean, expectedErrors: readonly string[]) {
+                    (isIncremental ? checkOutputErrorsIncremental : checkOutputErrorsInitial)(host, expectedErrors);
+                    outputs.forEach(f => assert.equal(host.fileExists(f), !expectedErrors.length, `Expected file ${f} to ${!expectedErrors.length ? "exist" : "not exist"}`));
+                }
+
+                function createSolutionWithWatch(withFixedError?: true) {
+                    const files = [libFile, withFixedError ? fileWithFixedError : fileWithError, fileWithoutError, tsconfig];
+                    const host = createTsBuildWatchSystem(files, { currentDirectory: `${projectsLocation}/${solution}` });
+                    createSolutionBuilderWithWatch(host, [subProject]);
+                    verifyDtsErrors(host, /*isIncremental*/ false, withFixedError ? emptyArray : expectedDtsEmitErrors);
+                    return host;
+                }
+
+                function incrementalBuild(host: TsBuildWatchSystem) {
+                    host.checkTimeoutQueueLengthAndRun(1); // Build the app
+                    host.checkTimeoutQueueLength(0);
+                }
+
+                function fixError(host: TsBuildWatchSystem) {
+                    // Fix error
+                    host.writeFile(fileWithError.path, fileWithFixedError.content);
+                    host.writtenFiles.clear();
+                    incrementalBuild(host);
+                    verifyDtsErrors(host, /*isIncremental*/ true, emptyArray);
+                }
+
+                it("when fixing error files all files are emitted", () => {
+                    const host = createSolutionWithWatch();
+                    fixError(host);
+                });
+
+                it("when file with no error changes, declaration errors are reported", () => {
+                    const host = createSolutionWithWatch();
+                    host.writeFile(fileWithoutError.path, fileWithoutError.content.replace(/myClass/g, "myClass2"));
+                    incrementalBuild(host);
+                    verifyDtsErrors(host, /*isIncremental*/ true, expectedDtsEmitErrors);
+                });
+
+                describe("when reporting errors on introducing error", () => {
+                    function createSolutionWithIncrementalError() {
+                        const host = createSolutionWithWatch(/*withFixedError*/ true);
+                        host.writeFile(fileWithError.path, fileWithError.content);
+                        host.writtenFiles.clear();
+
+                        incrementalBuild(host);
+                        checkOutputErrorsIncremental(host, expectedDtsEmitErrors);
+                        assert.equal(host.writtenFiles.size, 0, `Expected not to write any files: ${arrayFrom(host.writtenFiles.keys())}`);
+                        return host;
+                    }
+
+                    function verifyWrittenFile(host: TsBuildWatchSystem, f: string) {
+                        assert.isTrue(host.writtenFiles.has(host.toFullPath(f)), `Expected to write ${f}: ${arrayFrom(host.writtenFiles.keys())}`);
+                    }
+
+                    it("when fixing errors only changed file is emitted", () => {
+                        const host = createSolutionWithIncrementalError();
+                        fixError(host);
+                        assert.equal(host.writtenFiles.size, 3, `Expected to write only changed files: ${arrayFrom(host.writtenFiles.keys())}`);
+                        verifyWrittenFile(host, outputs[0]);
+                        verifyWrittenFile(host, outputs[1]);
+                        verifyWrittenFile(host, outputs[4]);
+                    });
+
+                    it("when file with no error changes, declaration errors are reported", () => {
+                        const host = createSolutionWithIncrementalError();
+                        host.writeFile(fileWithoutError.path, fileWithoutError.content.replace(/myClass/g, "myClass2"));
+                        host.writtenFiles.clear();
+
+                        incrementalBuild(host);
+                        checkOutputErrorsIncremental(host, expectedDtsEmitErrors);
+                        assert.equal(host.writtenFiles.size, 0, `Expected not to write any files: ${arrayFrom(host.writtenFiles.keys())}`);
+                    });
+                });
+            });
+        });
+
+        describe("tsc-watch and tsserver works with project references", () => {
+            describe("invoking when references are already built", () => {
+                function verifyWatchesOfProject(host: TsBuildWatchSystem, expectedWatchedFiles: readonly string[], expectedWatchedDirectoriesRecursive: readonly string[], expectedWatchedDirectories?: readonly string[]) {
+                    checkWatchedFilesDetailed(host, expectedWatchedFiles, 1);
+                    checkWatchedDirectoriesDetailed(host, expectedWatchedDirectories || emptyArray, 1, /*recursive*/ false);
+                    checkWatchedDirectoriesDetailed(host, expectedWatchedDirectoriesRecursive, 1, /*recursive*/ true);
+                }
+
+                function createSolutionOfProject(allFiles: readonly File[],
+                    currentDirectory: string,
+                    solutionBuilderconfig: string,
+                    getOutputFileStamps: (host: TsBuildWatchSystem) => readonly OutputFileStamp[]) {
+                    // Build the composite project
+                    const host = createTsBuildWatchSystem(allFiles, { currentDirectory });
+                    const solutionBuilder = createSolutionBuilder(host, [solutionBuilderconfig], {});
+                    solutionBuilder.build();
+                    const outputFileStamps = getOutputFileStamps(host);
+                    for (const stamp of outputFileStamps) {
+                        assert.isDefined(stamp[1], `${stamp[0]} expected to be present`);
+                    }
+                    return { host, solutionBuilder };
+                }
+
+                function createSolutionAndWatchModeOfProject(
+                    allFiles: readonly File[],
+                    currentDirectory: string,
+                    solutionBuilderconfig: string,
+                    watchConfig: string,
+                    getOutputFileStamps: (host: TsBuildWatchSystem) => readonly OutputFileStamp[]) {
+                    // Build the composite project
+                    const { host, solutionBuilder } = createSolutionOfProject(allFiles, currentDirectory, solutionBuilderconfig, getOutputFileStamps);
+
+                    // Build in watch mode
+                    const watch = createWatchOfConfigFile(watchConfig, host);
+                    checkOutputErrorsInitial(host, emptyArray);
+
+                    return { host, solutionBuilder, watch };
+                }
+
+                function createSolutionAndServiceOfProject(allFiles: readonly File[],
+                    currentDirectory: string,
+                    solutionBuilderconfig: string,
+                    openFileName: string,
+                    getOutputFileStamps: (host: TsBuildWatchSystem) => readonly OutputFileStamp[]) {
+                    // Build the composite project
+                    const { host, solutionBuilder } = createSolutionOfProject(allFiles, currentDirectory, solutionBuilderconfig, getOutputFileStamps);
+
+                    // service
+                    const service = projectSystem.createProjectService(host);
+                    service.openClientFile(openFileName);
+
+                    return { host, solutionBuilder, service };
+                }
+
+                function checkProjectActualFiles(service: projectSystem.TestProjectService, configFile: string, expectedFiles: readonly string[]) {
+                    projectSystem.checkNumberOfProjects(service, { configuredProjects: 1 });
+                    projectSystem.checkProjectActualFiles(service.configuredProjects.get(configFile.toLowerCase())!, expectedFiles);
+                }
+
+                function verifyDependencies(watch: Watch, filePath: string, expected: readonly string[]) {
+                    checkArray(`${filePath} dependencies`, watch.getBuilderProgram().getAllDependencies(watch().getSourceFile(filePath)!), expected);
+                }
+
+                describe("on sample project", () => {
+                    const coreIndexDts = projectFileName(SubProject.core, "index.d.ts");
+                    const coreAnotherModuleDts = projectFileName(SubProject.core, "anotherModule.d.ts");
+                    const logicIndexDts = projectFileName(SubProject.logic, "index.d.ts");
+                    const expectedWatchedDirectoriesRecursive = projectSystem.getTypeRootsFromLocation(projectPath(SubProject.tests));
+                    const expectedProjectFiles = () => [libFile, ...tests, ...logic.slice(1), ...core.slice(1, core.length - 1)].map(f => f.path);
+                    const expectedProgramFiles = () => [tests[1].path, libFile.path, coreIndexDts, coreAnotherModuleDts, logicIndexDts];
+
+                    function createSolutionAndWatchMode() {
+                        return createSolutionAndWatchModeOfProject(allFiles, projectsLocation, `${project}/${SubProject.tests}`, tests[0].path, getOutputFileStamps);
+                    }
+
+                    function createSolutionAndService() {
+                        return createSolutionAndServiceOfProject(allFiles, projectsLocation, `${project}/${SubProject.tests}`, tests[1].path, getOutputFileStamps);
+                    }
+
+                    function verifyWatches(host: TsBuildWatchSystem, withTsserver?: boolean) {
+                        verifyWatchesOfProject(
+                            host,
+                            withTsserver ?
+                                [...core.slice(0, core.length - 1), ...logic, tests[0], libFile].map(f => f.path.toLowerCase()) :
+                                [core[0], logic[0], ...tests, libFile].map(f => f.path).concat([coreIndexDts, coreAnotherModuleDts, logicIndexDts].map(f => f.toLowerCase())),
+                            expectedWatchedDirectoriesRecursive
+                        );
+                    }
+
+                    function verifyScenario(
+                        edit: (host: TsBuildWatchSystem, solutionBuilder: SolutionBuilder<EmitAndSemanticDiagnosticsBuilderProgram>) => void,
+                        expectedProgramFilesAfterEdit: () => readonly string[],
+                        expectedProjectFilesAfterEdit: () => readonly string[]
+                    ) {
+                        it("with tsc-watch", () => {
+                            const { host, solutionBuilder, watch } = createSolutionAndWatchMode();
+
+                            edit(host, solutionBuilder);
+
+                            host.checkTimeoutQueueLengthAndRun(1);
+                            checkOutputErrorsIncremental(host, emptyArray);
+                            checkProgramActualFiles(watch(), expectedProgramFilesAfterEdit());
+
+                        });
+
+                        it("with tsserver", () => {
+                            const { host, solutionBuilder, service } = createSolutionAndService();
+
+                            edit(host, solutionBuilder);
+
+                            host.checkTimeoutQueueLengthAndRun(2);
+                            checkProjectActualFiles(service, tests[0].path, expectedProjectFilesAfterEdit());
+                        });
+                    }
+
+                    describe("verifies dependencies and watches", () => {
+                        it("with tsc-watch", () => {
+                            const { host, watch } = createSolutionAndWatchMode();
+                            verifyWatches(host);
+                            verifyDependencies(watch, coreIndexDts, [coreIndexDts]);
+                            verifyDependencies(watch, coreAnotherModuleDts, [coreAnotherModuleDts]);
+                            verifyDependencies(watch, logicIndexDts, [logicIndexDts, coreAnotherModuleDts]);
+                            verifyDependencies(watch, tests[1].path, expectedProgramFiles().filter(f => f !== libFile.path));
+                        });
+
+                        it("with tsserver", () => {
+                            const { host } = createSolutionAndService();
+                            verifyWatches(host, /*withTsserver*/ true);
+                        });
+                    });
+
+                    describe("local edit in ts file, result in watch compilation because logic.d.ts is written", () => {
+                        verifyScenario((host, solutionBuilder) => {
+                            host.writeFile(logic[1].path, `${logic[1].content}
+function foo() {
+}`);
+                            solutionBuilder.invalidateProject(logic[0].path.toLowerCase() as ResolvedConfigFilePath);
+                            solutionBuilder.buildNextInvalidatedProject();
+
+                            // not ideal, but currently because of d.ts but no new file is written
+                            // There will be timeout queued even though file contents are same
+                        }, expectedProgramFiles, expectedProjectFiles);
+                    });
+
+                    describe("non local edit in ts file, rebuilds in watch compilation", () => {
+                        verifyScenario((host, solutionBuilder) => {
+                            host.writeFile(logic[1].path, `${logic[1].content}
+export function gfoo() {
+}`);
+                            solutionBuilder.invalidateProject(logic[0].path.toLowerCase() as ResolvedConfigFilePath);
+                            solutionBuilder.buildNextInvalidatedProject();
+                        }, expectedProgramFiles, expectedProjectFiles);
+                    });
+
+                    describe("change in project reference config file builds correctly", () => {
+                        verifyScenario((host, solutionBuilder) => {
+                            host.writeFile(logic[0].path, JSON.stringify({
+                                compilerOptions: { composite: true, declaration: true, declarationDir: "decls" },
+                                references: [{ path: "../core" }]
+                            }));
+                            solutionBuilder.invalidateProject(logic[0].path.toLowerCase() as ResolvedConfigFilePath, ConfigFileProgramReloadLevel.Full);
+                            solutionBuilder.buildNextInvalidatedProject();
+                        }, () => [tests[1].path, libFile.path, coreIndexDts, coreAnotherModuleDts, projectFilePath(SubProject.logic, "decls/index.d.ts")], expectedProjectFiles);
+                    });
+                });
+
+                describe("on transitive references", () => {
+                    const project = "transitiveReferences";
+                    const aTsFile = getFileFromProject(project, "a.ts");
+                    const bTsFile = getFileFromProject(project, "b.ts");
+                    const cTsFile = getFileFromProject(project, "c.ts");
+                    const aTsconfigFile = getFileFromProject(project, "tsconfig.a.json");
+                    const bTsconfigFile = getFileFromProject(project, "tsconfig.b.json");
+                    const cTsconfigFile = getFileFromProject(project, "tsconfig.c.json");
+                    const refs = getFileFromProject(project, "refs/a.d.ts");
+
+                    function getRootFile(multiFolder: boolean, fileFromDisk: File, multiFolderPath: string): File {
+                        return multiFolder ? {
+                            path: getFilePathInProject(project, multiFolderPath),
+                            content: fileFromDisk.content
+                                // Replace the relative imports
+                                .replace("./", "../")
+                        } : fileFromDisk;
+                    }
+
+                    function dtsFile(extensionLessFile: string) {
+                        return getFilePathInProject(project, `${extensionLessFile}.d.ts`);
+                    }
+
+                    function jsFile(extensionLessFile: string) {
+                        return getFilePathInProject(project, `${extensionLessFile}.js`);
+                    }
+
+                    function verifyWatchState(
+                        host: TsBuildWatchSystem,
+                        watch: Watch,
+                        expectedProgramFiles: readonly string[],
+                        expectedWatchedFiles: readonly string[],
+                        expectedWatchedDirectoriesRecursive: readonly string[],
+                        dependencies: readonly [string, readonly string[]][],
+                        expectedWatchedDirectories?: readonly string[]) {
+                        checkProgramActualFiles(watch(), expectedProgramFiles);
+                        verifyWatchesOfProject(host, expectedWatchedFiles, expectedWatchedDirectoriesRecursive, expectedWatchedDirectories);
+                        for (const [file, deps] of dependencies) {
+                            verifyDependencies(watch, file, deps);
+                        }
+                    }
+
+                    function getTsConfigFile(multiFolder: boolean, fileFromDisk: File, folder: string): File {
+                        if (!multiFolder) return fileFromDisk;
+
+                        return {
+                            path: getFilePathInProject(project, `${folder}/tsconfig.json`),
+                            content: fileFromDisk.content
+                                // Replace files array
+                                .replace(`${folder}.ts`, "index.ts")
+                                // Replace path mappings
+                                .replace("./*", "../*")
+                                .replace("./refs", "../refs")
+                                // Replace references
+                                .replace("tsconfig.a.json", "../a")
+                                .replace("tsconfig.b.json", "../b")
+                        };
+                    }
+
+                    // function writeFile(file: File) {
+                    //     Harness.IO.writeFile(file.path.replace(projectsLocation, "c:/temp"), file.content);
+                    // }
+
+                    function verifyTransitiveReferences(multiFolder: boolean) {
+                        const aTs = getRootFile(multiFolder, aTsFile, "a/index.ts");
+                        const bTs = getRootFile(multiFolder, bTsFile, "b/index.ts");
+                        const cTs = getRootFile(multiFolder, cTsFile, "c/index.ts");
+
+                        const configToBuild = multiFolder ? "c/tsconfig.json" : "tsconfig.c.json";
+                        const aTsconfig = getTsConfigFile(multiFolder, aTsconfigFile, "a");
+                        const bTsconfig = getTsConfigFile(multiFolder, bTsconfigFile, "b");
+                        const cTsconfig = getTsConfigFile(multiFolder, cTsconfigFile, "c");
+
+                        // if (multiFolder) {
+                        //     writeFile(aTs);
+                        //     writeFile(bTs);
+                        //     writeFile(cTs);
+                        //     writeFile(aTsconfig);
+                        //     writeFile(bTsconfig);
+                        //     writeFile(cTsconfig);
+                        // }
+
+                        const allFiles = [libFile, aTs, bTs, cTs, aTsconfig, bTsconfig, cTsconfig, refs];
+                        const aDts = dtsFile(multiFolder ? "a/index" : "a"), bDts = dtsFile(multiFolder ? "b/index" : "b");
+                        const expectedFiles = [jsFile(multiFolder ? "a/index" : "a"), aDts, jsFile(multiFolder ? "b/index" : "b"), bDts, jsFile(multiFolder ? "c/index" : "c")];
+                        const expectedProgramFiles = [cTs.path, libFile.path, aDts, refs.path, bDts];
+                        const expectedProjectFiles = [cTs.path, libFile.path, aTs.path, refs.path, bTs.path];
+                        const expectedWatchedFiles = expectedProgramFiles.concat(cTsconfig.path, bTsconfig.path, aTsconfig.path).map(s => s.toLowerCase());
+                        const expectedProjectWatchedFiles = expectedProjectFiles.concat(cTsconfig.path, bTsconfig.path, aTsconfig.path).map(s => s.toLowerCase());
+                        const expectedWatchedDirectories = multiFolder ? [
+                            getProjectPath(project).toLowerCase() // watches for directories created for resolution of b
+                        ] : emptyArray;
+                        const nrefsPath = multiFolder ? ["../nrefs/*"] : ["./nrefs/*"];
+                        const expectedWatchedDirectoriesRecursive = [
+                            ...(multiFolder ? [
+                                getFilePathInProject(project, "a"), // Failed to package json
+                                getFilePathInProject(project, "b"), // Failed to package json
+                            ] : []),
+                            getFilePathInProject(project, "refs"), // Failed lookup since refs/a.ts does not exist
+                            ...projectSystem.getTypeRootsFromLocation(multiFolder ? getFilePathInProject(project, "c") : getProjectPath(project))
+                        ].map(s => s.toLowerCase());
+
+                        const defaultDependencies: readonly [string, readonly string[]][] = [
+                            [aDts, [aDts]],
+                            [bDts, [bDts, aDts]],
+                            [refs.path, [refs.path]],
+                            [cTs.path, [cTs.path, refs.path, bDts]]
+                        ];
+
+                        function createSolutionAndWatchMode() {
+                            return createSolutionAndWatchModeOfProject(allFiles, getProjectPath(project), configToBuild, configToBuild, getOutputFileStamps);
+                        }
+
+                        function createSolutionAndService() {
+                            return createSolutionAndServiceOfProject(allFiles, getProjectPath(project), configToBuild, cTs.path, getOutputFileStamps);
+                        }
+
+                        function getOutputFileStamps(host: TsBuildWatchSystem) {
+                            return expectedFiles.map(file => transformOutputToOutputFileStamp(file, host));
+                        }
+
+                        function verifyProgram(host: TsBuildWatchSystem, watch: Watch) {
+                            verifyWatchState(host, watch, expectedProgramFiles, expectedWatchedFiles, expectedWatchedDirectoriesRecursive, defaultDependencies, expectedWatchedDirectories);
+                        }
+
+                        function verifyProject(host: TsBuildWatchSystem, service: projectSystem.TestProjectService, orphanInfos?: readonly string[]) {
+                            verifyServerState({ host, service, expectedProjectFiles, expectedProjectWatchedFiles, expectedWatchedDirectoriesRecursive, orphanInfos });
+                        }
+
+                        interface VerifyServerState {
+                            host: TsBuildWatchSystem;
+                            service: projectSystem.TestProjectService;
+                            expectedProjectFiles: readonly string[];
+                            expectedProjectWatchedFiles: readonly string[];
+                            expectedWatchedDirectoriesRecursive: readonly string[];
+                            orphanInfos?: readonly string[];
+                        }
+                        function verifyServerState({ host, service, expectedProjectFiles, expectedProjectWatchedFiles, expectedWatchedDirectoriesRecursive, orphanInfos }: VerifyServerState) {
+                            checkProjectActualFiles(service, cTsconfig.path, expectedProjectFiles.concat(cTsconfig.path));
+                            const watchedFiles = expectedProjectWatchedFiles.filter(f => f !== cTs.path.toLowerCase());
+                            const actualOrphan = arrayFrom(mapDefinedIterator(
+                                service.filenameToScriptInfo.values(),
+                                v => v.containingProjects.length === 0 ? v.fileName : undefined
+                            ));
+                            assert.equal(actualOrphan.length, orphanInfos ? orphanInfos.length : 0, `Orphans found: ${JSON.stringify(actualOrphan, /*replacer*/ undefined, " ")}`);
+                            if (orphanInfos && orphanInfos.length) {
+                                for (const orphan of orphanInfos) {
+                                    const info = service.getScriptInfoForPath(orphan as Path);
+                                    assert.isDefined(info, `${orphan} expected to be present. Actual: ${JSON.stringify(actualOrphan, /*replacer*/ undefined, " ")}`);
+                                    assert.equal(info!.containingProjects.length, 0);
+                                    watchedFiles.push(orphan);
+                                }
+                            }
+                            verifyWatchesOfProject(host, watchedFiles, expectedWatchedDirectoriesRecursive, expectedWatchedDirectories);
+                        }
+
+                        interface VerifyScenario {
+                            edit: (host: TsBuildWatchSystem, solutionBuilder: SolutionBuilder<EmitAndSemanticDiagnosticsBuilderProgram>) => void;
+                            expectedEditErrors: readonly string[];
+                            expectedProgramFiles: readonly string[];
+                            expectedProjectFiles: readonly string[];
+                            expectedWatchedFiles: readonly string[];
+                            expectedProjectWatchedFiles: readonly string[];
+                            expectedWatchedDirectoriesRecursive: readonly string[];
+                            dependencies: readonly [string, readonly string[]][];
+                            revert?: (host: TsBuildWatchSystem) => void;
+                            orphanInfosAfterEdit?: readonly string[];
+                            orphanInfosAfterRevert?: readonly string[];
+                        }
+                        function verifyScenario({ edit, expectedEditErrors, expectedProgramFiles, expectedProjectFiles, expectedWatchedFiles, expectedProjectWatchedFiles, expectedWatchedDirectoriesRecursive, dependencies, revert, orphanInfosAfterEdit, orphanInfosAfterRevert }: VerifyScenario) {
+                            it("with tsc-watch", () => {
+                                const { host, solutionBuilder, watch } = createSolutionAndWatchMode();
+
+                                edit(host, solutionBuilder);
+
+                                host.checkTimeoutQueueLengthAndRun(1);
+                                checkOutputErrorsIncremental(host, expectedEditErrors);
+                                verifyWatchState(host, watch, expectedProgramFiles, expectedWatchedFiles, expectedWatchedDirectoriesRecursive, dependencies, expectedWatchedDirectories);
+
+                                if (revert) {
+                                    revert(host);
+
+                                    host.checkTimeoutQueueLengthAndRun(1);
+                                    checkOutputErrorsIncremental(host, emptyArray);
+                                    verifyProgram(host, watch);
+                                }
+                            });
+
+                            if (!multiFolder) return; // With side by side file open is in inferred project without any settings
+
+                            it("with tsserver", () => {
+                                const { host, solutionBuilder, service } = createSolutionAndService();
+
+                                edit(host, solutionBuilder);
+
+                                host.checkTimeoutQueueLengthAndRun(2);
+                                verifyServerState({ host, service, expectedProjectFiles, expectedProjectWatchedFiles, expectedWatchedDirectoriesRecursive, orphanInfos: orphanInfosAfterEdit });
+
+                                if (revert) {
+                                    revert(host);
+
+                                    host.checkTimeoutQueueLengthAndRun(2);
+                                    verifyProject(host, service, orphanInfosAfterRevert);
+                                }
+                            });
+                        }
+
+                        describe("verifies dependencies and watches", () => {
+                            // Initial build
+                            it("with tsc-watch", () => {
+                                const { host, watch } = createSolutionAndWatchMode();
+                                verifyProgram(host, watch);
+                            });
+                            if (!multiFolder) return;
+                            it("with tsserver", () => {
+                                const { host, service } = createSolutionAndService();
+                                verifyProject(host, service);
+                            });
+                        });
+
+                        describe("non local edit updates the program and watch correctly", () => {
+                            verifyScenario({
+                                edit: (host, solutionBuilder) => {
+                                    // edit
+                                    host.writeFile(bTs.path, `${bTs.content}\nexport function gfoo() {\n}`);
+                                    solutionBuilder.invalidateProject((bTsconfig.path.toLowerCase() as ResolvedConfigFilePath));
+                                    solutionBuilder.buildNextInvalidatedProject();
+                                },
+                                expectedEditErrors: emptyArray,
+                                expectedProgramFiles,
+                                expectedProjectFiles,
+                                expectedWatchedFiles,
+                                expectedProjectWatchedFiles,
+                                expectedWatchedDirectoriesRecursive,
+                                dependencies: defaultDependencies
+                            });
+                        });
+
+                        describe("edit on config file", () => {
+                            const nrefReplacer = (f: string) => f.replace("refs", "nrefs");
+                            const nrefs: File = {
+                                path: getFilePathInProject(project, "nrefs/a.d.ts"),
+                                content: refs.content
+                            };
+                            verifyScenario({
+                                edit: host => {
+                                    const cTsConfigJson = JSON.parse(cTsconfig.content);
+                                    host.ensureFileOrFolder(nrefs);
+                                    cTsConfigJson.compilerOptions.paths = { "@ref/*": nrefsPath };
+                                    host.writeFile(cTsconfig.path, JSON.stringify(cTsConfigJson));
+                                },
+                                expectedEditErrors: emptyArray,
+                                expectedProgramFiles: expectedProgramFiles.map(nrefReplacer),
+                                expectedProjectFiles: expectedProjectFiles.map(nrefReplacer),
+                                expectedWatchedFiles: expectedWatchedFiles.map(nrefReplacer),
+                                expectedProjectWatchedFiles: expectedProjectWatchedFiles.map(nrefReplacer),
+                                expectedWatchedDirectoriesRecursive: expectedWatchedDirectoriesRecursive.map(nrefReplacer),
+                                dependencies: [
+                                    [aDts, [aDts]],
+                                    [bDts, [bDts, aDts]],
+                                    [nrefs.path, [nrefs.path]],
+                                    [cTs.path, [cTs.path, nrefs.path, bDts]]
+                                ],
+                                // revert the update
+                                revert: host => host.writeFile(cTsconfig.path, cTsconfig.content),
+                                // AfterEdit:: Extra watched files on server since the script infos arent deleted till next file open
+                                orphanInfosAfterEdit: [refs.path.toLowerCase()],
+                                // AfterRevert:: Extra watched files on server since the script infos arent deleted till next file open
+                                orphanInfosAfterRevert: [nrefs.path.toLowerCase()]
+                            });
+                        });
+
+                        describe("edit in referenced config file", () => {
+                            const nrefs: File = {
+                                path: getFilePathInProject(project, "nrefs/a.d.ts"),
+                                content: "export declare class A {}"
+                            };
+                            const expectedProgramFiles = [cTs.path, bDts, nrefs.path, refs.path, libFile.path];
+                            const expectedProjectFiles = [cTs.path, bTs.path, nrefs.path, refs.path, libFile.path];
+                            const [, ...expectedWatchedDirectoriesRecursiveWithoutA] = expectedWatchedDirectoriesRecursive; // Not looking in a folder for resolution in multi folder scenario
+                            verifyScenario({
+                                edit: host => {
+                                    const bTsConfigJson = JSON.parse(bTsconfig.content);
+                                    host.ensureFileOrFolder(nrefs);
+                                    bTsConfigJson.compilerOptions.paths = { "@ref/*": nrefsPath };
+                                    host.writeFile(bTsconfig.path, JSON.stringify(bTsConfigJson));
+                                },
+                                expectedEditErrors: emptyArray,
+                                expectedProgramFiles,
+                                expectedProjectFiles,
+                                expectedWatchedFiles: expectedProgramFiles.concat(cTsconfig.path, bTsconfig.path, aTsconfig.path).map(s => s.toLowerCase()),
+                                expectedProjectWatchedFiles: expectedProjectFiles.concat(cTsconfig.path, bTsconfig.path, aTsconfig.path).map(s => s.toLowerCase()),
+                                expectedWatchedDirectoriesRecursive: (multiFolder ? expectedWatchedDirectoriesRecursiveWithoutA : expectedWatchedDirectoriesRecursive).concat(getFilePathInProject(project, "nrefs").toLowerCase()),
+                                dependencies: [
+                                    [nrefs.path, [nrefs.path]],
+                                    [bDts, [bDts, nrefs.path]],
+                                    [refs.path, [refs.path]],
+                                    [cTs.path, [cTs.path, refs.path, bDts]],
+                                ],
+                                // revert the update
+                                revert: host => host.writeFile(bTsconfig.path, bTsconfig.content),
+                                // AfterEdit:: Extra watched files on server since the script infos arent deleted till next file open
+                                orphanInfosAfterEdit: [aTs.path.toLowerCase()],
+                                // AfterRevert:: Extra watched files on server since the script infos arent deleted till next file open
+                                orphanInfosAfterRevert: [nrefs.path.toLowerCase()]
+                            });
+                        });
+
+                        describe("deleting referenced config file", () => {
+                            const expectedProgramFiles = [cTs.path, bTs.path, refs.path, libFile.path];
+                            const expectedWatchedFiles = expectedProgramFiles.concat(cTsconfig.path, bTsconfig.path).map(s => s.toLowerCase());
+                            const [, ...expectedWatchedDirectoriesRecursiveWithoutA] = expectedWatchedDirectoriesRecursive; // Not looking in a folder for resolution in multi folder scenario
+                            // Resolutions should change now
+                            // Should map to b.ts instead with options from our own config
+                            verifyScenario({
+                                edit: host => host.deleteFile(bTsconfig.path),
+                                expectedEditErrors: [
+                                    `${multiFolder ? "c/tsconfig.json" : "tsconfig.c.json"}(9,21): error TS6053: File '/user/username/projects/transitiveReferences/${multiFolder ? "b" : "tsconfig.b.json"}' not found.\n`
+                                ],
+                                expectedProgramFiles,
+                                expectedProjectFiles: expectedProgramFiles,
+                                expectedWatchedFiles,
+                                expectedProjectWatchedFiles: expectedWatchedFiles,
+                                expectedWatchedDirectoriesRecursive: multiFolder ? expectedWatchedDirectoriesRecursiveWithoutA : expectedWatchedDirectoriesRecursive,
+                                dependencies: [
+                                    [bTs.path, [bTs.path, refs.path]],
+                                    [refs.path, [refs.path]],
+                                    [cTs.path, [cTs.path, refs.path, bTs.path]],
+                                ],
+                                // revert the update
+                                revert: host => host.writeFile(bTsconfig.path, bTsconfig.content),
+                                // AfterEdit:: Extra watched files on server since the script infos arent deleted till next file open
+                                orphanInfosAfterEdit: [aTs.path.toLowerCase(), aTsconfig.path.toLowerCase()],
+                            });
+                        });
+
+                        describe("deleting transitively referenced config file", () => {
+                            verifyScenario({
+                                edit: host => host.deleteFile(aTsconfig.path),
+                                expectedEditErrors: [
+                                    `${multiFolder ? "b/tsconfig.json" : "tsconfig.b.json"}(10,21): error TS6053: File '/user/username/projects/transitiveReferences/${multiFolder ? "a" : "tsconfig.a.json"}' not found.\n`
+                                ],
+                                expectedProgramFiles: expectedProgramFiles.map(s => s.replace(aDts, aTs.path)),
+                                expectedProjectFiles,
+                                expectedWatchedFiles: expectedWatchedFiles.map(s => s.replace(aDts.toLowerCase(), aTs.path.toLocaleLowerCase())),
+                                expectedProjectWatchedFiles,
+                                expectedWatchedDirectoriesRecursive,
+                                dependencies: [
+                                    [aTs.path, [aTs.path]],
+                                    [bDts, [bDts, aTs.path]],
+                                    [refs.path, [refs.path]],
+                                    [cTs.path, [cTs.path, refs.path, bDts]],
+                                ],
+                                // revert the update
+                                revert: host => host.writeFile(aTsconfig.path, aTsconfig.content),
+                            });
+                        });
+                    }
+
+                    describe("when config files are side by side", () => {
+                        verifyTransitiveReferences(/*multiFolder*/ false);
+
+                        it("when referenced project uses different module resolution", () => {
+                            const bTs: File = {
+                                path: bTsFile.path,
+                                content: `import {A} from "a";export const b = new A();`
+                            };
+                            const bTsconfig: File = {
+                                path: bTsconfigFile.path,
+                                content: JSON.stringify({
+                                    compilerOptions: { composite: true, moduleResolution: "classic" },
+                                    files: ["b.ts"],
+                                    references: [{ path: "tsconfig.a.json" }]
+                                })
+                            };
+                            const allFiles = [libFile, aTsFile, bTs, cTsFile, aTsconfigFile, bTsconfig, cTsconfigFile, refs];
+                            const aDts = dtsFile("a"), bDts = dtsFile("b");
+                            const expectedFiles = [jsFile("a"), aDts, jsFile("b"), bDts, jsFile("c")];
+                            const expectedProgramFiles = [cTsFile.path, libFile.path, aDts, refs.path, bDts];
+                            const expectedWatchedFiles = expectedProgramFiles.concat(cTsconfigFile.path, bTsconfigFile.path, aTsconfigFile.path).map(s => s.toLowerCase());
+                            const expectedWatchedDirectoriesRecursive = [
+                                getFilePathInProject(project, "refs"), // Failed lookup since refs/a.ts does not exist
+                                ...projectSystem.getTypeRootsFromLocation(getProjectPath(project))
+                            ].map(s => s.toLowerCase());
+
+                            const defaultDependencies: readonly [string, readonly string[]][] = [
+                                [aDts, [aDts]],
+                                [bDts, [bDts, aDts]],
+                                [refs.path, [refs.path]],
+                                [cTsFile.path, [cTsFile.path, refs.path, bDts]]
+                            ];
+                            function getOutputFileStamps(host: TsBuildWatchSystem) {
+                                return expectedFiles.map(file => transformOutputToOutputFileStamp(file, host));
+                            }
+                            const { host, watch } = createSolutionAndWatchModeOfProject(allFiles, getProjectPath(project), "tsconfig.c.json", "tsconfig.c.json", getOutputFileStamps);
+                            verifyWatchState(host, watch, expectedProgramFiles, expectedWatchedFiles, expectedWatchedDirectoriesRecursive, defaultDependencies);
+                        });
+                    });
+                    describe("when config files are in side by side folders", () => {
+                        verifyTransitiveReferences(/*multiFolder*/ true);
+                    });
+                });
+            });
+        });
+
+        it("incremental updates in verbose mode", () => {
+            const host = createTsBuildWatchSystem(allFiles, { currentDirectory: projectsLocation });
+            createSolutionBuilderWithWatch(host, [`${project}/${SubProject.tests}`], { verbose: true, watch: true });
+            checkOutputErrorsInitial(host, emptyArray, /*disableConsoleClears*/ undefined, [
+                `Projects in this build: \r\n    * sample1/core/tsconfig.json\r\n    * sample1/logic/tsconfig.json\r\n    * sample1/tests/tsconfig.json\n\n`,
+                `Project 'sample1/core/tsconfig.json' is out of date because output file 'sample1/core/anotherModule.js' does not exist\n\n`,
+                `Building project '/user/username/projects/sample1/core/tsconfig.json'...\n\n`,
+                `Project 'sample1/logic/tsconfig.json' is out of date because output file 'sample1/logic/index.js' does not exist\n\n`,
+                `Building project '/user/username/projects/sample1/logic/tsconfig.json'...\n\n`,
+                `Project 'sample1/tests/tsconfig.json' is out of date because output file 'sample1/tests/index.js' does not exist\n\n`,
+                `Building project '/user/username/projects/sample1/tests/tsconfig.json'...\n\n`
+            ]);
+            verifyWatches(host);
+
+            // Make non dts change
+            host.writeFile(logic[1].path, `${logic[1].content}
+function someFn() { }`);
+            host.checkTimeoutQueueLengthAndRun(1); // build logic
+            host.checkTimeoutQueueLengthAndRun(1); // build tests
+            checkOutputErrorsIncremental(host, emptyArray, /*disableConsoleClears*/ undefined, /*logsBeforeWatchDiagnostics*/ undefined, [
+                `Project 'sample1/logic/tsconfig.json' is out of date because oldest output 'sample1/logic/index.js' is older than newest input 'sample1/core'\n\n`,
+                `Building project '/user/username/projects/sample1/logic/tsconfig.json'...\n\n`,
+                `Project 'sample1/tests/tsconfig.json' is up to date with .d.ts files from its dependencies\n\n`,
+                `Updating output timestamps of project '/user/username/projects/sample1/tests/tsconfig.json'...\n\n`,
+            ]);
+
+            // Make dts change
+            host.writeFile(logic[1].path, `${logic[1].content}
+export function someFn() { }`);
+            host.checkTimeoutQueueLengthAndRun(1); // build logic
+            host.checkTimeoutQueueLengthAndRun(1); // build tests
+            checkOutputErrorsIncremental(host, emptyArray, /*disableConsoleClears*/ undefined, /*logsBeforeWatchDiagnostics*/ undefined, [
+                `Project 'sample1/logic/tsconfig.json' is out of date because oldest output 'sample1/logic/index.js' is older than newest input 'sample1/core'\n\n`,
+                `Building project '/user/username/projects/sample1/logic/tsconfig.json'...\n\n`,
+                `Project 'sample1/tests/tsconfig.json' is out of date because oldest output 'sample1/tests/index.js' is older than newest input 'sample1/logic/tsconfig.json'\n\n`,
+                `Building project '/user/username/projects/sample1/tests/tsconfig.json'...\n\n`,
+            ]);
+        });
+    });
+
+    describe("unittests:: tsbuild:: watchMode:: with demo project", () => {
+        const projectLocation = `${projectsLocation}/demo`;
+        let coreFiles: File[];
+        let animalFiles: File[];
+        let zooFiles: File[];
+        let solutionFile: File;
+        let baseConfig: File;
+        let allFilesExceptBase: File[];
+        before(() => {
+            coreFiles = subProjectFiles("core", ["tsconfig.json", "utilities.ts"]);
+            animalFiles = subProjectFiles("animals", ["tsconfig.json", "animal.ts", "dog.ts", "index.ts"]);
+            zooFiles = subProjectFiles("zoo", ["tsconfig.json", "zoo.ts"]);
+            solutionFile = projectFile("tsconfig.json");
+            baseConfig = projectFile("tsconfig-base.json");
+            allFilesExceptBase = [...coreFiles, ...animalFiles, ...zooFiles, solutionFile];
+        });
+
+        after(() => {
+            coreFiles = undefined!;
+            animalFiles = undefined!;
+            zooFiles = undefined!;
+            solutionFile = undefined!;
+            baseConfig = undefined!;
+            allFilesExceptBase = undefined!;
+        });
+
+        it("updates with circular reference", () => {
+            const host = createTsBuildWatchSystem([
+                ...allFilesExceptBase,
+                baseConfig,
+                { path: libFile.path, content: libContent }
+            ], { currentDirectory: projectLocation });
+            host.writeFile(coreFiles[0].path, coreFiles[0].content.replace(
+                "}",
+                `},
+  "references": [
+    {
+      "path": "../zoo"
+    }
+  ]`
+            ));
+            createSolutionBuilderWithWatch(host, ["tsconfig.json"], { verbose: true, watch: true });
+            checkOutputErrorsInitial(host, [
+                `error TS6202: Project references may not form a circular graph. Cycle detected: /user/username/projects/demo/tsconfig.json\r\n/user/username/projects/demo/core/tsconfig.json\r\n/user/username/projects/demo/zoo/tsconfig.json\r\n/user/username/projects/demo/animals/tsconfig.json\n`
+            ], /*disableConsoleClears*/ undefined, [
+                `Projects in this build: \r\n    * animals/tsconfig.json\r\n    * zoo/tsconfig.json\r\n    * core/tsconfig.json\r\n    * tsconfig.json\n\n`
+            ]);
+            verifyWatches(host);
+
+            // Make changes
+            host.writeFile(coreFiles[0].path, coreFiles[0].content);
+            host.checkTimeoutQueueLengthAndRun(1); // build core
+            host.checkTimeoutQueueLengthAndRun(1); // build animals
+            host.checkTimeoutQueueLengthAndRun(1); // build zoo
+            host.checkTimeoutQueueLengthAndRun(1); // build solution
+            host.checkTimeoutQueueLength(0);
+            checkOutputErrorsIncremental(host, emptyArray, /*disableConsoleClears*/ undefined, /*logsBeforeWatchDiagnostics*/ undefined, [
+                `Project 'core/tsconfig.json' is out of date because output file 'lib/core/utilities.js' does not exist\n\n`,
+                `Building project '/user/username/projects/demo/core/tsconfig.json'...\n\n`,
+                `Project 'animals/tsconfig.json' is out of date because output file 'lib/animals/animal.js' does not exist\n\n`,
+                `Building project '/user/username/projects/demo/animals/tsconfig.json'...\n\n`,
+                `Project 'zoo/tsconfig.json' is out of date because output file 'lib/zoo/zoo.js' does not exist\n\n`,
+                `Building project '/user/username/projects/demo/zoo/tsconfig.json'...\n\n`,
+            ]);
+        });
+
+        it("updates with bad reference", () => {
+            const host = createTsBuildWatchSystem([
+                ...allFilesExceptBase,
+                baseConfig,
+                { path: libFile.path, content: libContent }
+            ], { currentDirectory: projectLocation });
+            host.writeFile(coreFiles[1].path, `import * as A from '../animals';
+${coreFiles[1].content}`);
+            createSolutionBuilderWithWatch(host, ["tsconfig.json"], { verbose: true, watch: true });
+            const errors = [
+                `animals/index.ts(1,20): error TS6059: File '/user/username/projects/demo/animals/animal.ts' is not under 'rootDir' '/user/username/projects/demo/core'. 'rootDir' is expected to contain all source files.\n`,
+                `animals/index.ts(1,20): error TS6307: File '/user/username/projects/demo/animals/animal.ts' is not listed within the file list of project '/user/username/projects/demo/core/tsconfig.json'. Projects must list all files or use an 'include' pattern.\n`,
+                `animals/index.ts(4,32): error TS6059: File '/user/username/projects/demo/animals/dog.ts' is not under 'rootDir' '/user/username/projects/demo/core'. 'rootDir' is expected to contain all source files.\n`,
+                `animals/index.ts(4,32): error TS6307: File '/user/username/projects/demo/animals/dog.ts' is not listed within the file list of project '/user/username/projects/demo/core/tsconfig.json'. Projects must list all files or use an 'include' pattern.\n`,
+                `core/utilities.ts(1,1): error TS6133: 'A' is declared but its value is never read.\n`,
+                `core/utilities.ts(1,20): error TS6059: File '/user/username/projects/demo/animals/index.ts' is not under 'rootDir' '/user/username/projects/demo/core'. 'rootDir' is expected to contain all source files.\n`,
+                `core/utilities.ts(1,20): error TS6307: File '/user/username/projects/demo/animals/index.ts' is not listed within the file list of project '/user/username/projects/demo/core/tsconfig.json'. Projects must list all files or use an 'include' pattern.\n`
+            ].map(hostOutputDiagnostic);
+            checkOutputErrors(host, [
+                startingCompilationInWatchMode(),
+                hostOutputLog(`Projects in this build: \r\n    * core/tsconfig.json\r\n    * animals/tsconfig.json\r\n    * zoo/tsconfig.json\r\n    * tsconfig.json\n\n`),
+                hostOutputLog(`Project 'core/tsconfig.json' is out of date because output file 'lib/core/utilities.js' does not exist\n\n`),
+                hostOutputLog(`Building project '/user/username/projects/demo/core/tsconfig.json'...\n\n`),
+                ...errors,
+                hostOutputLog(`Project 'animals/tsconfig.json' can't be built because its dependency 'core' has errors\n\n`),
+                hostOutputLog(`Skipping build of project '/user/username/projects/demo/animals/tsconfig.json' because its dependency '/user/username/projects/demo/core' has errors\n\n`),
+                hostOutputLog(`Project 'zoo/tsconfig.json' can't be built because its dependency 'animals' was not built\n\n`),
+                hostOutputLog(`Skipping build of project '/user/username/projects/demo/zoo/tsconfig.json' because its dependency '/user/username/projects/demo/animals' was not built\n\n`),
+                foundErrorsWatching(errors)
+            ]);
+            verifyWatches(host);
+
+            // Make changes
+            host.writeFile(coreFiles[1].path, `
+import * as A from '../animals';
+${coreFiles[1].content}`);
+            const newErrors = [
+                `animals/index.ts(1,20): error TS6059: File '/user/username/projects/demo/animals/animal.ts' is not under 'rootDir' '/user/username/projects/demo/core'. 'rootDir' is expected to contain all source files.\n`,
+                `animals/index.ts(1,20): error TS6307: File '/user/username/projects/demo/animals/animal.ts' is not listed within the file list of project '/user/username/projects/demo/core/tsconfig.json'. Projects must list all files or use an 'include' pattern.\n`,
+                `animals/index.ts(4,32): error TS6059: File '/user/username/projects/demo/animals/dog.ts' is not under 'rootDir' '/user/username/projects/demo/core'. 'rootDir' is expected to contain all source files.\n`,
+                `animals/index.ts(4,32): error TS6307: File '/user/username/projects/demo/animals/dog.ts' is not listed within the file list of project '/user/username/projects/demo/core/tsconfig.json'. Projects must list all files or use an 'include' pattern.\n`,
+                `core/utilities.ts(2,1): error TS6133: 'A' is declared but its value is never read.\n`,
+                `core/utilities.ts(2,20): error TS6059: File '/user/username/projects/demo/animals/index.ts' is not under 'rootDir' '/user/username/projects/demo/core'. 'rootDir' is expected to contain all source files.\n`,
+                `core/utilities.ts(2,20): error TS6307: File '/user/username/projects/demo/animals/index.ts' is not listed within the file list of project '/user/username/projects/demo/core/tsconfig.json'. Projects must list all files or use an 'include' pattern.\n`
+            ].map(hostOutputDiagnostic);
+            host.checkTimeoutQueueLengthAndRun(1); // build core
+            host.checkTimeoutQueueLength(0);
+            checkOutputErrors(host, [
+                fileChangeDetected(),
+                hostOutputLog(`Project 'core/tsconfig.json' is out of date because output file 'lib/core/utilities.js' does not exist\n\n`),
+                hostOutputLog(`Building project '/user/username/projects/demo/core/tsconfig.json'...\n\n`),
+                ...newErrors,
+                foundErrorsWatching(newErrors)
+            ]);
+        });
+
+        function subProjectFiles(subProject: string, fileNames: readonly string[]): File[] {
+            return fileNames.map(file => projectFile(`${subProject}/${file}`));
+        }
+
+        function projectFile(fileName: string): File {
+            return getFileFromProject("demo", fileName);
+        }
+
+        function verifyWatches(host: TsBuildWatchSystem) {
+            checkWatchedFilesDetailed(host, allFilesExceptBase.map(f => f.path), 1);
+            checkWatchedDirectories(host, emptyArray, /*recursive*/ false);
+            checkWatchedDirectoriesDetailed(
+                host,
+                [`${projectLocation}/core`, `${projectLocation}/animals`, `${projectLocation}/zoo`],
+                1,
+                /*recursive*/ true
+            );
+        }
+    });
+}