--- conflicted
+++ resolved
@@ -1,652 +1,651 @@
-/// <reference path="sys.ts"/>
-/// <reference path="types.ts"/>
-/// <reference path="core.ts"/>
-/// <reference path="diagnosticInformationMap.generated.ts"/>
-/// <reference path="scanner.ts"/>
-
-namespace ts {
-    /* @internal */
-    export let optionDeclarations: CommandLineOption[] = [
-        {
-            name: "charset",
-            type: "string",
-        },
-        {
-            name: "declaration",
-            shortName: "d",
-            type: "boolean",
-            description: Diagnostics.Generates_corresponding_d_ts_file,
-        },
-        {
-            name: "diagnostics",
-            type: "boolean",
-        },
-        {
-            name: "emitBOM",
-            type: "boolean"
-        },
-        {
-            name: "help",
-            shortName: "h",
-            type: "boolean",
-            description: Diagnostics.Print_this_message,
-        },
-        {
-            name: "init",
-            type: "boolean",
-            description: Diagnostics.Initializes_a_TypeScript_project_and_creates_a_tsconfig_json_file,
-        },
-        {
-            name: "inlineSourceMap",
-            type: "boolean",
-        },
-        {
-            name: "inlineSources",
-            type: "boolean",
-        },
-        {
-            name: "jsx",
-            type: {
-                "preserve": JsxEmit.Preserve,
-                "react": JsxEmit.React
-            },
-            paramType: Diagnostics.KIND,
-            description: Diagnostics.Specify_JSX_code_generation_Colon_preserve_or_react,
-            error: Diagnostics.Argument_for_jsx_must_be_preserve_or_react
-        },
-        {
-            name: "listFiles",
-            type: "boolean",
-        },
-        {
-            name: "locale",
-            type: "string",
-        },
-        {
-            name: "mapRoot",
-            type: "string",
-            isFilePath: true,
-            description: Diagnostics.Specifies_the_location_where_debugger_should_locate_map_files_instead_of_generated_locations,
-            paramType: Diagnostics.LOCATION,
-        },
-        {
-            name: "module",
-            shortName: "m",
-            type: {
-                "commonjs": ModuleKind.CommonJS,
-                "amd": ModuleKind.AMD,
-                "system": ModuleKind.System,
-                "umd": ModuleKind.UMD,
-                "es6": ModuleKind.ES6,
-                "es2015": ModuleKind.ES2015,
-            },
-            description: Diagnostics.Specify_module_code_generation_Colon_commonjs_amd_system_umd_or_es2015,
-            paramType: Diagnostics.KIND,
-            error: Diagnostics.Argument_for_module_option_must_be_commonjs_amd_system_umd_or_es2015
-        },
-        {
-            name: "newLine",
-            type: {
-                "crlf": NewLineKind.CarriageReturnLineFeed,
-                "lf": NewLineKind.LineFeed
-            },
-            description: Diagnostics.Specifies_the_end_of_line_sequence_to_be_used_when_emitting_files_Colon_CRLF_dos_or_LF_unix,
-            paramType: Diagnostics.NEWLINE,
-            error: Diagnostics.Argument_for_newLine_option_must_be_CRLF_or_LF
-        },
-        {
-            name: "noEmit",
-            type: "boolean",
-            description: Diagnostics.Do_not_emit_outputs,
-        },
-        {
-            name: "noEmitHelpers",
-            type: "boolean"
-        },
-        {
-            name: "noEmitOnError",
-            type: "boolean",
-            description: Diagnostics.Do_not_emit_outputs_if_any_errors_were_reported,
-        },
-        {
-            name: "noImplicitAny",
-            type: "boolean",
-            description: Diagnostics.Raise_error_on_expressions_and_declarations_with_an_implied_any_type,
-        },
-        {
-            name: "noLib",
-            type: "boolean",
-        },
-        {
-            name: "noResolve",
-            type: "boolean",
-        },
-        {
-            name: "skipDefaultLibCheck",
-            type: "boolean",
-        },
-        {
-            name: "out",
-            type: "string",
-            isFilePath: false, // This is intentionally broken to support compatability with existing tsconfig files
-                               // for correct behaviour, please use outFile
-            paramType: Diagnostics.FILE,
-        },
-        {
-            name: "outFile",
-            type: "string",
-            isFilePath: true,
-            description: Diagnostics.Concatenate_and_emit_output_to_single_file,
-            paramType: Diagnostics.FILE,
-        },
-        {
-            name: "outDir",
-            type: "string",
-            isFilePath: true,
-            description: Diagnostics.Redirect_output_structure_to_the_directory,
-            paramType: Diagnostics.DIRECTORY,
-        },
-        {
-            name: "preserveConstEnums",
-            type: "boolean",
-            description: Diagnostics.Do_not_erase_const_enum_declarations_in_generated_code
-        },
-        {
-            name: "pretty",
-            paramType: Diagnostics.KIND,
-            description: Diagnostics.Stylize_errors_and_messages_using_color_and_context_experimental,
-            type: "boolean"
-        },
-        {
-            name: "project",
-            shortName: "p",
-            type: "string",
-            isFilePath: true,
-            description: Diagnostics.Compile_the_project_in_the_given_directory,
-            paramType: Diagnostics.DIRECTORY
-        },
-        {
-            name: "removeComments",
-            type: "boolean",
-            description: Diagnostics.Do_not_emit_comments_to_output,
-        },
-        {
-            name: "rootDir",
-            type: "string",
-            isFilePath: true,
-            description: Diagnostics.Specifies_the_root_directory_of_input_files_Use_to_control_the_output_directory_structure_with_outDir,
-            paramType: Diagnostics.LOCATION,
-        },
-        {
-            name: "isolatedModules",
-            type: "boolean",
-        },
-        {
-            name: "sourceMap",
-            type: "boolean",
-            description: Diagnostics.Generates_corresponding_map_file,
-        },
-        {
-            name: "sourceRoot",
-            type: "string",
-            isFilePath: true,
-            description: Diagnostics.Specifies_the_location_where_debugger_should_locate_TypeScript_files_instead_of_source_locations,
-            paramType: Diagnostics.LOCATION,
-        },
-        {
-            name: "suppressExcessPropertyErrors",
-            type: "boolean",
-            description: Diagnostics.Suppress_excess_property_checks_for_object_literals,
-            experimental: true
-        },
-        {
-            name: "suppressImplicitAnyIndexErrors",
-            type: "boolean",
-            description: Diagnostics.Suppress_noImplicitAny_errors_for_indexing_objects_lacking_index_signatures,
-        },
-        {
-            name: "stripInternal",
-            type: "boolean",
-            description: Diagnostics.Do_not_emit_declarations_for_code_that_has_an_internal_annotation,
-            experimental: true
-        },
-        {
-            name: "target",
-            shortName: "t",
-            type: {
-                "es3": ScriptTarget.ES3,
-                "es5": ScriptTarget.ES5,
-                "es6": ScriptTarget.ES6,
-                "es2015": ScriptTarget.ES2015,
-            },
-            description: Diagnostics.Specify_ECMAScript_target_version_Colon_ES3_default_ES5_or_ES2015_experimental,
-            paramType: Diagnostics.VERSION,
-            error: Diagnostics.Argument_for_target_option_must_be_ES3_ES5_or_ES2015
-        },
-        {
-            name: "version",
-            shortName: "v",
-            type: "boolean",
-            description: Diagnostics.Print_the_compiler_s_version,
-        },
-        {
-            name: "watch",
-            shortName: "w",
-            type: "boolean",
-            description: Diagnostics.Watch_input_files,
-        },
-        {
-            name: "experimentalDecorators",
-            type: "boolean",
-            description: Diagnostics.Enables_experimental_support_for_ES7_decorators
-        },
-        {
-            name: "emitDecoratorMetadata",
-            type: "boolean",
-            experimental: true,
-            description: Diagnostics.Enables_experimental_support_for_emitting_type_metadata_for_decorators
-        },
-        {
-            name: "moduleResolution",
-            type: {
-                "node": ModuleResolutionKind.NodeJs,
-                "classic": ModuleResolutionKind.Classic,
-                // name is lowercased so we can still use hasProperty(userValue.toLower()) to check if user has entered the right value
-                "baseurl": ModuleResolutionKind.BaseUrl,
-            },
-            description: Diagnostics.Specifies_module_resolution_strategy_Colon_node_Node_js_or_classic_TypeScript_pre_1_6,
-            error: Diagnostics.Argument_for_moduleResolution_option_must_be_node_classic_or_baseUrl,
-        },
-        {
-            name: "allowUnusedLabels",
-            type: "boolean",
-            description: Diagnostics.Do_not_report_errors_on_unused_labels
-        },
-        {
-            name: "noImplicitReturns",
-            type: "boolean",
-            description: Diagnostics.Report_error_when_not_all_code_paths_in_function_return_a_value
-        },
-        {
-            name: "noFallthroughCasesInSwitch",
-            type: "boolean",
-            description: Diagnostics.Report_errors_for_fallthrough_cases_in_switch_statement
-        },
-        {
-            name: "allowUnreachableCode",
-            type: "boolean",
-            description: Diagnostics.Do_not_report_errors_on_unreachable_code
-        },
-        {
-            name: "forceConsistentCasingInFileNames",
-            type: "boolean",
-            description: Diagnostics.Disallow_inconsistently_cased_references_to_the_same_file
-        },
-        {
-<<<<<<< HEAD
-            name: "baseUrl",
-            type: "string",
-            isFilePath: true,
-            description: Diagnostics.Base_directory_to_resolve_non_absolute_module_names
-        },
-        {
-            // this option can only be specified in tsconfig.json
-            // use type = object to copy the value as-is
-            name: "paths",
-            type: "object",
-            isTSConfigOnly: true
-        },
-        {
-            // this option can only be specified in tsconfig.json
-            // use type = object to copy the value as-is
-            name: "rootDirs",
-            type: "object",
-            isTSConfigOnly: true,
-            isFilePath: true
-        },
-        {
-            name: "traceModuleResolution",
-            type: "boolean",
-            description: Diagnostics.Enable_tracing_of_the_module_resolution_process
-=======
-            name: "allowSyntheticDefaultImports",
-            type: "boolean",
-            description: Diagnostics.Allow_default_imports_from_modules_with_no_default_export_This_does_not_affect_code_emit_just_typechecking
->>>>>>> 38215c68
-        },
-        {
-            name: "allowJs",
-            type: "boolean",
-            description: Diagnostics.Allow_javascript_files_to_be_compiled
-        }
-    ];
-
-    /* @internal */
-    export interface OptionNameMap {
-        optionNameMap: Map<CommandLineOption>;
-        shortOptionNames: Map<string>;
-    }
-
-    let optionNameMapCache: OptionNameMap;
-    /* @internal */
-    export function getOptionNameMap(): OptionNameMap {
-        if (optionNameMapCache) {
-            return optionNameMapCache;
-        }
-
-        const optionNameMap: Map<CommandLineOption> = {};
-        const shortOptionNames: Map<string> = {};
-        forEach(optionDeclarations, option => {
-            optionNameMap[option.name.toLowerCase()] = option;
-            if (option.shortName) {
-                shortOptionNames[option.shortName] = option.name;
-            }
-        });
-
-        optionNameMapCache = { optionNameMap, shortOptionNames };
-        return optionNameMapCache;
-    }
-
-    export function parseCommandLine(commandLine: string[], readFile?: (path: string) => string): ParsedCommandLine {
-        const options: CompilerOptions = {};
-        const fileNames: string[] = [];
-        const errors: Diagnostic[] = [];
-        const { optionNameMap, shortOptionNames } = getOptionNameMap();
-
-        parseStrings(commandLine);
-        return {
-            options,
-            fileNames,
-            errors
-        };
-
-        function parseStrings(args: string[]) {
-            let i = 0;
-            while (i < args.length) {
-                let s = args[i++];
-                if (s.charCodeAt(0) === CharacterCodes.at) {
-                    parseResponseFile(s.slice(1));
-                }
-                else if (s.charCodeAt(0) === CharacterCodes.minus) {
-                    s = s.slice(s.charCodeAt(1) === CharacterCodes.minus ? 2 : 1).toLowerCase();
-
-                    // Try to translate short option names to their full equivalents.
-                    if (hasProperty(shortOptionNames, s)) {
-                        s = shortOptionNames[s];
-                    }
-
-                    if (hasProperty(optionNameMap, s)) {
-                        const opt = optionNameMap[s];
-
-                        if (opt.isTSConfigOnly) {
-                            errors.push(createCompilerDiagnostic(Diagnostics.Option_0_can_only_be_specified_in_tsconfig_json_file, opt.name));
-                        }
-                        else {
-                            // Check to see if no argument was provided (e.g. "--locale" is the last command-line argument).
-                            if (!args[i] && opt.type !== "boolean") {
-                                errors.push(createCompilerDiagnostic(Diagnostics.Compiler_option_0_expects_an_argument, opt.name));
-                            }
-
-                            switch (opt.type) {
-                                case "number":
-                                    options[opt.name] = parseInt(args[i++]);
-                                    break;
-                                case "boolean":
-                                    options[opt.name] = true;
-                                    break;
-                                case "string":
-                                    options[opt.name] = args[i++] || "";
-                                    break;
-                                // If not a primitive, the possible types are specified in what is effectively a map of options.
-                                default:
-                                    let map = <Map<number>>opt.type;
-                                    let key = (args[i++] || "").toLowerCase();
-                                    if (hasProperty(map, key)) {
-                                        options[opt.name] = map[key];
-                                    }
-                                    else {
-                                        errors.push(createCompilerDiagnostic((<CommandLineOptionOfCustomType>opt).error));
-                                    }
-                            }
-                        }
-                    }
-                    else {
-                        errors.push(createCompilerDiagnostic(Diagnostics.Unknown_compiler_option_0, s));
-                    }
-                }
-                else {
-                    fileNames.push(s);
-                }
-            }
-        }
-
-        function parseResponseFile(fileName: string) {
-            const text = readFile ? readFile(fileName) : sys.readFile(fileName);
-
-            if (!text) {
-                errors.push(createCompilerDiagnostic(Diagnostics.File_0_not_found, fileName));
-                return;
-            }
-
-            const args: string[] = [];
-            let pos = 0;
-            while (true) {
-                while (pos < text.length && text.charCodeAt(pos) <= CharacterCodes.space) pos++;
-                if (pos >= text.length) break;
-                const start = pos;
-                if (text.charCodeAt(start) === CharacterCodes.doubleQuote) {
-                    pos++;
-                    while (pos < text.length && text.charCodeAt(pos) !== CharacterCodes.doubleQuote) pos++;
-                    if (pos < text.length) {
-                        args.push(text.substring(start + 1, pos));
-                        pos++;
-                    }
-                    else {
-                        errors.push(createCompilerDiagnostic(Diagnostics.Unterminated_quoted_string_in_response_file_0, fileName));
-                    }
-                }
-                else {
-                    while (text.charCodeAt(pos) > CharacterCodes.space) pos++;
-                    args.push(text.substring(start, pos));
-                }
-            }
-            parseStrings(args);
-        }
-    }
-
-    /**
-      * Read tsconfig.json file
-      * @param fileName The path to the config file
-      */
-    export function readConfigFile(fileName: string, readFile: (path: string) => string): { config?: any; error?: Diagnostic }  {
-        let text = "";
-        try {
-            text = readFile(fileName);
-        }
-        catch (e) {
-            return { error: createCompilerDiagnostic(Diagnostics.Cannot_read_file_0_Colon_1, fileName, e.message) };
-        }
-        return parseConfigFileTextToJson(fileName, text);
-    }
-
-    /**
-      * Parse the text of the tsconfig.json file
-      * @param fileName The path to the config file
-      * @param jsonText The text of the config file
-      */
-    export function parseConfigFileTextToJson(fileName: string, jsonText: string): { config?: any; error?: Diagnostic } {
-        try {
-            const jsonTextWithoutComments = removeComments(jsonText);
-            return { config: /\S/.test(jsonTextWithoutComments) ? JSON.parse(jsonTextWithoutComments) : {} };
-        }
-        catch (e) {
-            return { error: createCompilerDiagnostic(Diagnostics.Failed_to_parse_file_0_Colon_1, fileName, e.message) };
-        }
-    }
-
-
-    /**
-     * Remove the comments from a json like text.
-     * Comments can be single line comments (starting with # or //) or multiline comments using / * * /
-     *
-     * This method replace comment content by whitespace rather than completely remove them to keep positions in json parsing error reporting accurate.
-     */
-    function removeComments(jsonText: string): string {
-        let output = "";
-        const scanner = createScanner(ScriptTarget.ES5, /* skipTrivia */ false, LanguageVariant.Standard, jsonText);
-        let token: SyntaxKind;
-        while ((token = scanner.scan()) !== SyntaxKind.EndOfFileToken) {
-            switch (token) {
-                case SyntaxKind.SingleLineCommentTrivia:
-                case SyntaxKind.MultiLineCommentTrivia:
-                    // replace comments with whitespace to preserve original character positions
-                    output += scanner.getTokenText().replace(/\S/g, " ");
-                    break;
-                default:
-                    output += scanner.getTokenText();
-                    break;
-            }
-        }
-        return output;
-    }
-
-    /**
-      * Parse the contents of a config file (tsconfig.json).
-      * @param json The contents of the config file to parse
-      * @param host Instance of ParseConfigHost used to enumerate files in folder.
-      * @param basePath A root directory to resolve relative path entries in the config
-      *    file to. e.g. outDir
-      */
-    export function parseJsonConfigFileContent(json: any, host: ParseConfigHost, basePath: string, existingOptions: CompilerOptions = {}): ParsedCommandLine {
-        const { options: optionsFromJsonConfigFile, errors } = convertCompilerOptionsFromJson(json["compilerOptions"], basePath);
-
-        const options = extend(existingOptions, optionsFromJsonConfigFile);
-        // set basePath as inferredBaseUrl so baseUrl module resolution strategy can still work even if user have not specified baseUrl explicity
-        options.inferredBaseUrl = basePath;
-
-        return {
-            options,
-            fileNames: getFileNames(),
-            errors
-        };
-
-        function getFileNames(): string[] {
-            let fileNames: string[] = [];
-            if (hasProperty(json, "files")) {
-                if (json["files"] instanceof Array) {
-                    fileNames = map(<string[]>json["files"], s => combinePaths(basePath, s));
-                }
-                else {
-                    errors.push(createCompilerDiagnostic(Diagnostics.Compiler_option_0_requires_a_value_of_type_1, "files", "Array"));
-                }
-            }
-            else {
-                const filesSeen: Map<boolean> = {};
-                const exclude = json["exclude"] instanceof Array ? map(<string[]>json["exclude"], normalizeSlashes) : undefined;
-                const supportedExtensions = getSupportedExtensions(options);
-                Debug.assert(indexOf(supportedExtensions, ".ts") < indexOf(supportedExtensions, ".d.ts"), "Changed priority of extensions to pick");
-
-                // Get files of supported extensions in their order of resolution
-                for (const extension of supportedExtensions) {
-                    const filesInDirWithExtension = host.readDirectory(basePath, extension, exclude);
-                    for (const fileName of filesInDirWithExtension) {
-                        // .ts extension would read the .d.ts extension files too but since .d.ts is lower priority extension, 
-                        // lets pick them when its turn comes up
-                        if (extension === ".ts" && fileExtensionIs(fileName, ".d.ts")) {
-                            continue;
-                        }
-
-                        // If this is one of the output extension (which would be .d.ts and .js if we are allowing compilation of js files)
-                        // do not include this file if we included .ts or .tsx file with same base name as it could be output of the earlier compilation
-                        if (extension === ".d.ts" || (options.allowJs && contains(supportedJavascriptExtensions, extension))) {
-                            const baseName = fileName.substr(0, fileName.length - extension.length);
-                            if (hasProperty(filesSeen, baseName + ".ts") || hasProperty(filesSeen, baseName + ".tsx")) {
-                                continue;
-                            }
-                        }
-
-                        filesSeen[fileName] = true;
-                        fileNames.push(fileName);
-                    }
-                }
-            }
-            return fileNames;
-        }
-    }
-
-    export function convertCompilerOptionsFromJson(jsonOptions: any, basePath: string): { options: CompilerOptions, errors: Diagnostic[] } {
-        const options: CompilerOptions = {};
-        const errors: Diagnostic[] = [];
-
-        if (!jsonOptions) {
-            return { options, errors };
-        }
-
-        const optionNameMap = arrayToMap(optionDeclarations, opt => opt.name);
-
-        for (const id in jsonOptions) {
-            if (hasProperty(optionNameMap, id)) {
-                const opt = optionNameMap[id];
-                const optType = opt.type;
-                let value = jsonOptions[id];
-                const expectedType = typeof optType === "string" ? optType : "string";
-                if (typeof value === expectedType) {
-                    if (typeof optType !== "string") {
-                        const key = value.toLowerCase();
-                        if (hasProperty(optType, key)) {
-                            value = optType[key];
-                        }
-                        else {
-                            errors.push(createCompilerDiagnostic((<CommandLineOptionOfCustomType>opt).error));
-                            value = 0;
-                        }
-                    }
-                    if (opt.isFilePath) {
-                        switch (typeof value) {
-                            case "string":
-                                value = normalizePath(combinePaths(basePath, value));
-                                break;
-                            case "object":
-                                // "object" options with 'isFilePath' = true expected to be string arrays
-                                let paths: string[] = [];
-                                let invalidOptionType = false;
-                                if (!isArray(value)) {
-                                    invalidOptionType = true;
-                                }
-                                else {
-                                    for (const element of <any[]>value) {
-                                        if (typeof element === "string") {
-                                            paths.push(normalizePath(combinePaths(basePath, element)));
-                                        }
-                                        else {
-                                            invalidOptionType = true;
-                                            break;
-                                        }
-                                    }
-                                }
-                                if (invalidOptionType) {
-                                    errors.push(createCompilerDiagnostic(Diagnostics.Option_0_should_have_array_of_strings_as_a_value, opt.name));
-                                }
-                                else {
-                                    value = paths;
-                                }
-                                break;
-                        }
-                        if (value === "") {
-                            value = ".";
-                        }
-                    }
-                    options[opt.name] = value;
-                }
-                else {
-                    errors.push(createCompilerDiagnostic(Diagnostics.Compiler_option_0_requires_a_value_of_type_1, id, expectedType));
-                }
-            }
-            else {
-                errors.push(createCompilerDiagnostic(Diagnostics.Unknown_compiler_option_0, id));
-            }
-        }
-
-        return { options, errors };
-    }
-}
+/// <reference path="sys.ts"/>
+/// <reference path="types.ts"/>
+/// <reference path="core.ts"/>
+/// <reference path="diagnosticInformationMap.generated.ts"/>
+/// <reference path="scanner.ts"/>
+
+namespace ts {
+    /* @internal */
+    export let optionDeclarations: CommandLineOption[] = [
+        {
+            name: "charset",
+            type: "string",
+        },
+        {
+            name: "declaration",
+            shortName: "d",
+            type: "boolean",
+            description: Diagnostics.Generates_corresponding_d_ts_file,
+        },
+        {
+            name: "diagnostics",
+            type: "boolean",
+        },
+        {
+            name: "emitBOM",
+            type: "boolean"
+        },
+        {
+            name: "help",
+            shortName: "h",
+            type: "boolean",
+            description: Diagnostics.Print_this_message,
+        },
+        {
+            name: "init",
+            type: "boolean",
+            description: Diagnostics.Initializes_a_TypeScript_project_and_creates_a_tsconfig_json_file,
+        },
+        {
+            name: "inlineSourceMap",
+            type: "boolean",
+        },
+        {
+            name: "inlineSources",
+            type: "boolean",
+        },
+        {
+            name: "jsx",
+            type: {
+                "preserve": JsxEmit.Preserve,
+                "react": JsxEmit.React
+            },
+            paramType: Diagnostics.KIND,
+            description: Diagnostics.Specify_JSX_code_generation_Colon_preserve_or_react,
+            error: Diagnostics.Argument_for_jsx_must_be_preserve_or_react
+        },
+        {
+            name: "listFiles",
+            type: "boolean",
+        },
+        {
+            name: "locale",
+            type: "string",
+        },
+        {
+            name: "mapRoot",
+            type: "string",
+            isFilePath: true,
+            description: Diagnostics.Specifies_the_location_where_debugger_should_locate_map_files_instead_of_generated_locations,
+            paramType: Diagnostics.LOCATION,
+        },
+        {
+            name: "module",
+            shortName: "m",
+            type: {
+                "commonjs": ModuleKind.CommonJS,
+                "amd": ModuleKind.AMD,
+                "system": ModuleKind.System,
+                "umd": ModuleKind.UMD,
+                "es6": ModuleKind.ES6,
+                "es2015": ModuleKind.ES2015,
+            },
+            description: Diagnostics.Specify_module_code_generation_Colon_commonjs_amd_system_umd_or_es2015,
+            paramType: Diagnostics.KIND,
+            error: Diagnostics.Argument_for_module_option_must_be_commonjs_amd_system_umd_or_es2015
+        },
+        {
+            name: "newLine",
+            type: {
+                "crlf": NewLineKind.CarriageReturnLineFeed,
+                "lf": NewLineKind.LineFeed
+            },
+            description: Diagnostics.Specifies_the_end_of_line_sequence_to_be_used_when_emitting_files_Colon_CRLF_dos_or_LF_unix,
+            paramType: Diagnostics.NEWLINE,
+            error: Diagnostics.Argument_for_newLine_option_must_be_CRLF_or_LF
+        },
+        {
+            name: "noEmit",
+            type: "boolean",
+            description: Diagnostics.Do_not_emit_outputs,
+        },
+        {
+            name: "noEmitHelpers",
+            type: "boolean"
+        },
+        {
+            name: "noEmitOnError",
+            type: "boolean",
+            description: Diagnostics.Do_not_emit_outputs_if_any_errors_were_reported,
+        },
+        {
+            name: "noImplicitAny",
+            type: "boolean",
+            description: Diagnostics.Raise_error_on_expressions_and_declarations_with_an_implied_any_type,
+        },
+        {
+            name: "noLib",
+            type: "boolean",
+        },
+        {
+            name: "noResolve",
+            type: "boolean",
+        },
+        {
+            name: "skipDefaultLibCheck",
+            type: "boolean",
+        },
+        {
+            name: "out",
+            type: "string",
+            isFilePath: false, // This is intentionally broken to support compatability with existing tsconfig files
+                               // for correct behaviour, please use outFile
+            paramType: Diagnostics.FILE,
+        },
+        {
+            name: "outFile",
+            type: "string",
+            isFilePath: true,
+            description: Diagnostics.Concatenate_and_emit_output_to_single_file,
+            paramType: Diagnostics.FILE,
+        },
+        {
+            name: "outDir",
+            type: "string",
+            isFilePath: true,
+            description: Diagnostics.Redirect_output_structure_to_the_directory,
+            paramType: Diagnostics.DIRECTORY,
+        },
+        {
+            name: "preserveConstEnums",
+            type: "boolean",
+            description: Diagnostics.Do_not_erase_const_enum_declarations_in_generated_code
+        },
+        {
+            name: "pretty",
+            paramType: Diagnostics.KIND,
+            description: Diagnostics.Stylize_errors_and_messages_using_color_and_context_experimental,
+            type: "boolean"
+        },
+        {
+            name: "project",
+            shortName: "p",
+            type: "string",
+            isFilePath: true,
+            description: Diagnostics.Compile_the_project_in_the_given_directory,
+            paramType: Diagnostics.DIRECTORY
+        },
+        {
+            name: "removeComments",
+            type: "boolean",
+            description: Diagnostics.Do_not_emit_comments_to_output,
+        },
+        {
+            name: "rootDir",
+            type: "string",
+            isFilePath: true,
+            description: Diagnostics.Specifies_the_root_directory_of_input_files_Use_to_control_the_output_directory_structure_with_outDir,
+            paramType: Diagnostics.LOCATION,
+        },
+        {
+            name: "isolatedModules",
+            type: "boolean",
+        },
+        {
+            name: "sourceMap",
+            type: "boolean",
+            description: Diagnostics.Generates_corresponding_map_file,
+        },
+        {
+            name: "sourceRoot",
+            type: "string",
+            isFilePath: true,
+            description: Diagnostics.Specifies_the_location_where_debugger_should_locate_TypeScript_files_instead_of_source_locations,
+            paramType: Diagnostics.LOCATION,
+        },
+        {
+            name: "suppressExcessPropertyErrors",
+            type: "boolean",
+            description: Diagnostics.Suppress_excess_property_checks_for_object_literals,
+            experimental: true
+        },
+        {
+            name: "suppressImplicitAnyIndexErrors",
+            type: "boolean",
+            description: Diagnostics.Suppress_noImplicitAny_errors_for_indexing_objects_lacking_index_signatures,
+        },
+        {
+            name: "stripInternal",
+            type: "boolean",
+            description: Diagnostics.Do_not_emit_declarations_for_code_that_has_an_internal_annotation,
+            experimental: true
+        },
+        {
+            name: "target",
+            shortName: "t",
+            type: {
+                "es3": ScriptTarget.ES3,
+                "es5": ScriptTarget.ES5,
+                "es6": ScriptTarget.ES6,
+                "es2015": ScriptTarget.ES2015,
+            },
+            description: Diagnostics.Specify_ECMAScript_target_version_Colon_ES3_default_ES5_or_ES2015_experimental,
+            paramType: Diagnostics.VERSION,
+            error: Diagnostics.Argument_for_target_option_must_be_ES3_ES5_or_ES2015
+        },
+        {
+            name: "version",
+            shortName: "v",
+            type: "boolean",
+            description: Diagnostics.Print_the_compiler_s_version,
+        },
+        {
+            name: "watch",
+            shortName: "w",
+            type: "boolean",
+            description: Diagnostics.Watch_input_files,
+        },
+        {
+            name: "experimentalDecorators",
+            type: "boolean",
+            description: Diagnostics.Enables_experimental_support_for_ES7_decorators
+        },
+        {
+            name: "emitDecoratorMetadata",
+            type: "boolean",
+            experimental: true,
+            description: Diagnostics.Enables_experimental_support_for_emitting_type_metadata_for_decorators
+        },
+        {
+            name: "moduleResolution",
+            type: {
+                "node": ModuleResolutionKind.NodeJs,
+                "classic": ModuleResolutionKind.Classic,
+                // name is lowercased so we can still use hasProperty(userValue.toLower()) to check if user has entered the right value
+                "baseurl": ModuleResolutionKind.BaseUrl,
+            },
+            description: Diagnostics.Specifies_module_resolution_strategy_Colon_node_Node_js_or_classic_TypeScript_pre_1_6,
+            error: Diagnostics.Argument_for_moduleResolution_option_must_be_node_classic_or_baseUrl,
+        },
+        {
+            name: "allowUnusedLabels",
+            type: "boolean",
+            description: Diagnostics.Do_not_report_errors_on_unused_labels
+        },
+        {
+            name: "noImplicitReturns",
+            type: "boolean",
+            description: Diagnostics.Report_error_when_not_all_code_paths_in_function_return_a_value
+        },
+        {
+            name: "noFallthroughCasesInSwitch",
+            type: "boolean",
+            description: Diagnostics.Report_errors_for_fallthrough_cases_in_switch_statement
+        },
+        {
+            name: "allowUnreachableCode",
+            type: "boolean",
+            description: Diagnostics.Do_not_report_errors_on_unreachable_code
+        },
+        {
+            name: "forceConsistentCasingInFileNames",
+            type: "boolean",
+            description: Diagnostics.Disallow_inconsistently_cased_references_to_the_same_file
+        },
+        {
+            name: "baseUrl",
+            type: "string",
+            isFilePath: true,
+            description: Diagnostics.Base_directory_to_resolve_non_absolute_module_names
+        },
+        {
+            // this option can only be specified in tsconfig.json
+            // use type = object to copy the value as-is
+            name: "paths",
+            type: "object",
+            isTSConfigOnly: true
+        },
+        {
+            // this option can only be specified in tsconfig.json
+            // use type = object to copy the value as-is
+            name: "rootDirs",
+            type: "object",
+            isTSConfigOnly: true,
+            isFilePath: true
+        },
+        {
+            name: "traceModuleResolution",
+            type: "boolean",
+            description: Diagnostics.Enable_tracing_of_the_module_resolution_process
+        },
+        {
+            name: "allowJs",
+            type: "boolean",
+            description: Diagnostics.Allow_javascript_files_to_be_compiled
+        },
+        {
+            name: "allowSyntheticDefaultImports",
+            type: "boolean",
+            description: Diagnostics.Allow_default_imports_from_modules_with_no_default_export_This_does_not_affect_code_emit_just_typechecking
+        }
+    ];
+
+    /* @internal */
+    export interface OptionNameMap {
+        optionNameMap: Map<CommandLineOption>;
+        shortOptionNames: Map<string>;
+    }
+
+    let optionNameMapCache: OptionNameMap;
+    /* @internal */
+    export function getOptionNameMap(): OptionNameMap {
+        if (optionNameMapCache) {
+            return optionNameMapCache;
+        }
+
+        const optionNameMap: Map<CommandLineOption> = {};
+        const shortOptionNames: Map<string> = {};
+        forEach(optionDeclarations, option => {
+            optionNameMap[option.name.toLowerCase()] = option;
+            if (option.shortName) {
+                shortOptionNames[option.shortName] = option.name;
+            }
+        });
+
+        optionNameMapCache = { optionNameMap, shortOptionNames };
+        return optionNameMapCache;
+    }
+
+    export function parseCommandLine(commandLine: string[], readFile?: (path: string) => string): ParsedCommandLine {
+        const options: CompilerOptions = {};
+        const fileNames: string[] = [];
+        const errors: Diagnostic[] = [];
+        const { optionNameMap, shortOptionNames } = getOptionNameMap();
+
+        parseStrings(commandLine);
+        return {
+            options,
+            fileNames,
+            errors
+        };
+
+        function parseStrings(args: string[]) {
+            let i = 0;
+            while (i < args.length) {
+                let s = args[i++];
+                if (s.charCodeAt(0) === CharacterCodes.at) {
+                    parseResponseFile(s.slice(1));
+                }
+                else if (s.charCodeAt(0) === CharacterCodes.minus) {
+                    s = s.slice(s.charCodeAt(1) === CharacterCodes.minus ? 2 : 1).toLowerCase();
+
+                    // Try to translate short option names to their full equivalents.
+                    if (hasProperty(shortOptionNames, s)) {
+                        s = shortOptionNames[s];
+                    }
+
+                    if (hasProperty(optionNameMap, s)) {
+                        const opt = optionNameMap[s];
+
+                        if (opt.isTSConfigOnly) {
+                            errors.push(createCompilerDiagnostic(Diagnostics.Option_0_can_only_be_specified_in_tsconfig_json_file, opt.name));
+                        }
+                        else {
+                            // Check to see if no argument was provided (e.g. "--locale" is the last command-line argument).
+                            if (!args[i] && opt.type !== "boolean") {
+                                errors.push(createCompilerDiagnostic(Diagnostics.Compiler_option_0_expects_an_argument, opt.name));
+                            }
+
+                            switch (opt.type) {
+                                case "number":
+                                    options[opt.name] = parseInt(args[i++]);
+                                    break;
+                                case "boolean":
+                                    options[opt.name] = true;
+                                    break;
+                                case "string":
+                                    options[opt.name] = args[i++] || "";
+                                    break;
+                                // If not a primitive, the possible types are specified in what is effectively a map of options.
+                                default:
+                                    let map = <Map<number>>opt.type;
+                                    let key = (args[i++] || "").toLowerCase();
+                                    if (hasProperty(map, key)) {
+                                        options[opt.name] = map[key];
+                                    }
+                                    else {
+                                        errors.push(createCompilerDiagnostic((<CommandLineOptionOfCustomType>opt).error));
+                                    }
+                            }
+                        }
+                    }
+                    else {
+                        errors.push(createCompilerDiagnostic(Diagnostics.Unknown_compiler_option_0, s));
+                    }
+                }
+                else {
+                    fileNames.push(s);
+                }
+            }
+        }
+
+        function parseResponseFile(fileName: string) {
+            const text = readFile ? readFile(fileName) : sys.readFile(fileName);
+
+            if (!text) {
+                errors.push(createCompilerDiagnostic(Diagnostics.File_0_not_found, fileName));
+                return;
+            }
+
+            const args: string[] = [];
+            let pos = 0;
+            while (true) {
+                while (pos < text.length && text.charCodeAt(pos) <= CharacterCodes.space) pos++;
+                if (pos >= text.length) break;
+                const start = pos;
+                if (text.charCodeAt(start) === CharacterCodes.doubleQuote) {
+                    pos++;
+                    while (pos < text.length && text.charCodeAt(pos) !== CharacterCodes.doubleQuote) pos++;
+                    if (pos < text.length) {
+                        args.push(text.substring(start + 1, pos));
+                        pos++;
+                    }
+                    else {
+                        errors.push(createCompilerDiagnostic(Diagnostics.Unterminated_quoted_string_in_response_file_0, fileName));
+                    }
+                }
+                else {
+                    while (text.charCodeAt(pos) > CharacterCodes.space) pos++;
+                    args.push(text.substring(start, pos));
+                }
+            }
+            parseStrings(args);
+        }
+    }
+
+    /**
+      * Read tsconfig.json file
+      * @param fileName The path to the config file
+      */
+    export function readConfigFile(fileName: string, readFile: (path: string) => string): { config?: any; error?: Diagnostic }  {
+        let text = "";
+        try {
+            text = readFile(fileName);
+        }
+        catch (e) {
+            return { error: createCompilerDiagnostic(Diagnostics.Cannot_read_file_0_Colon_1, fileName, e.message) };
+        }
+        return parseConfigFileTextToJson(fileName, text);
+    }
+
+    /**
+      * Parse the text of the tsconfig.json file
+      * @param fileName The path to the config file
+      * @param jsonText The text of the config file
+      */
+    export function parseConfigFileTextToJson(fileName: string, jsonText: string): { config?: any; error?: Diagnostic } {
+        try {
+            const jsonTextWithoutComments = removeComments(jsonText);
+            return { config: /\S/.test(jsonTextWithoutComments) ? JSON.parse(jsonTextWithoutComments) : {} };
+        }
+        catch (e) {
+            return { error: createCompilerDiagnostic(Diagnostics.Failed_to_parse_file_0_Colon_1, fileName, e.message) };
+        }
+    }
+
+
+    /**
+     * Remove the comments from a json like text.
+     * Comments can be single line comments (starting with # or //) or multiline comments using / * * /
+     *
+     * This method replace comment content by whitespace rather than completely remove them to keep positions in json parsing error reporting accurate.
+     */
+    function removeComments(jsonText: string): string {
+        let output = "";
+        const scanner = createScanner(ScriptTarget.ES5, /* skipTrivia */ false, LanguageVariant.Standard, jsonText);
+        let token: SyntaxKind;
+        while ((token = scanner.scan()) !== SyntaxKind.EndOfFileToken) {
+            switch (token) {
+                case SyntaxKind.SingleLineCommentTrivia:
+                case SyntaxKind.MultiLineCommentTrivia:
+                    // replace comments with whitespace to preserve original character positions
+                    output += scanner.getTokenText().replace(/\S/g, " ");
+                    break;
+                default:
+                    output += scanner.getTokenText();
+                    break;
+            }
+        }
+        return output;
+    }
+
+    /**
+      * Parse the contents of a config file (tsconfig.json).
+      * @param json The contents of the config file to parse
+      * @param host Instance of ParseConfigHost used to enumerate files in folder.
+      * @param basePath A root directory to resolve relative path entries in the config
+      *    file to. e.g. outDir
+      */
+    export function parseJsonConfigFileContent(json: any, host: ParseConfigHost, basePath: string, existingOptions: CompilerOptions = {}): ParsedCommandLine {
+        const { options: optionsFromJsonConfigFile, errors } = convertCompilerOptionsFromJson(json["compilerOptions"], basePath);
+
+        const options = extend(existingOptions, optionsFromJsonConfigFile);
+        // set basePath as inferredBaseUrl so baseUrl module resolution strategy can still work even if user have not specified baseUrl explicity
+        options.inferredBaseUrl = basePath;
+
+        return {
+            options,
+            fileNames: getFileNames(),
+            errors
+        };
+
+        function getFileNames(): string[] {
+            let fileNames: string[] = [];
+            if (hasProperty(json, "files")) {
+                if (json["files"] instanceof Array) {
+                    fileNames = map(<string[]>json["files"], s => combinePaths(basePath, s));
+                }
+                else {
+                    errors.push(createCompilerDiagnostic(Diagnostics.Compiler_option_0_requires_a_value_of_type_1, "files", "Array"));
+                }
+            }
+            else {
+                const filesSeen: Map<boolean> = {};
+                const exclude = json["exclude"] instanceof Array ? map(<string[]>json["exclude"], normalizeSlashes) : undefined;
+                const supportedExtensions = getSupportedExtensions(options);
+                Debug.assert(indexOf(supportedExtensions, ".ts") < indexOf(supportedExtensions, ".d.ts"), "Changed priority of extensions to pick");
+
+                // Get files of supported extensions in their order of resolution
+                for (const extension of supportedExtensions) {
+                    const filesInDirWithExtension = host.readDirectory(basePath, extension, exclude);
+                    for (const fileName of filesInDirWithExtension) {
+                        // .ts extension would read the .d.ts extension files too but since .d.ts is lower priority extension, 
+                        // lets pick them when its turn comes up
+                        if (extension === ".ts" && fileExtensionIs(fileName, ".d.ts")) {
+                            continue;
+                        }
+
+                        // If this is one of the output extension (which would be .d.ts and .js if we are allowing compilation of js files)
+                        // do not include this file if we included .ts or .tsx file with same base name as it could be output of the earlier compilation
+                        if (extension === ".d.ts" || (options.allowJs && contains(supportedJavascriptExtensions, extension))) {
+                            const baseName = fileName.substr(0, fileName.length - extension.length);
+                            if (hasProperty(filesSeen, baseName + ".ts") || hasProperty(filesSeen, baseName + ".tsx")) {
+                                continue;
+                            }
+                        }
+
+                        filesSeen[fileName] = true;
+                        fileNames.push(fileName);
+                    }
+                }
+            }
+            return fileNames;
+        }
+    }
+
+    export function convertCompilerOptionsFromJson(jsonOptions: any, basePath: string): { options: CompilerOptions, errors: Diagnostic[] } {
+        const options: CompilerOptions = {};
+        const errors: Diagnostic[] = [];
+
+        if (!jsonOptions) {
+            return { options, errors };
+        }
+
+        const optionNameMap = arrayToMap(optionDeclarations, opt => opt.name);
+
+        for (const id in jsonOptions) {
+            if (hasProperty(optionNameMap, id)) {
+                const opt = optionNameMap[id];
+                const optType = opt.type;
+                let value = jsonOptions[id];
+                const expectedType = typeof optType === "string" ? optType : "string";
+                if (typeof value === expectedType) {
+                    if (typeof optType !== "string") {
+                        const key = value.toLowerCase();
+                        if (hasProperty(optType, key)) {
+                            value = optType[key];
+                        }
+                        else {
+                            errors.push(createCompilerDiagnostic((<CommandLineOptionOfCustomType>opt).error));
+                            value = 0;
+                        }
+                    }
+                    if (opt.isFilePath) {
+                        switch (typeof value) {
+                            case "string":
+                                value = normalizePath(combinePaths(basePath, value));
+                                break;
+                            case "object":
+                                // "object" options with 'isFilePath' = true expected to be string arrays
+                                let paths: string[] = [];
+                                let invalidOptionType = false;
+                                if (!isArray(value)) {
+                                    invalidOptionType = true;
+                                }
+                                else {
+                                    for (const element of <any[]>value) {
+                                        if (typeof element === "string") {
+                                            paths.push(normalizePath(combinePaths(basePath, element)));
+                                        }
+                                        else {
+                                            invalidOptionType = true;
+                                            break;
+                                        }
+                                    }
+                                }
+                                if (invalidOptionType) {
+                                    errors.push(createCompilerDiagnostic(Diagnostics.Option_0_should_have_array_of_strings_as_a_value, opt.name));
+                                }
+                                else {
+                                    value = paths;
+                                }
+                                break;
+                        }
+                        if (value === "") {
+                            value = ".";
+                        }
+                    }
+                    options[opt.name] = value;
+                }
+                else {
+                    errors.push(createCompilerDiagnostic(Diagnostics.Compiler_option_0_requires_a_value_of_type_1, id, expectedType));
+                }
+            }
+            else {
+                errors.push(createCompilerDiagnostic(Diagnostics.Unknown_compiler_option_0, id));
+            }
+        }
+
+        return { options, errors };
+    }
+}