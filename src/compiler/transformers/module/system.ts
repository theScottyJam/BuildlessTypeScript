/// <reference path="../../factory.ts" />
/// <reference path="../../visitor.ts" />

/*@internal*/
namespace ts {
    export function transformSystemModule(context: TransformationContext) {
        interface DependencyGroup {
            name: StringLiteral;
            externalImports: (ImportDeclaration | ImportEqualsDeclaration | ExportDeclaration)[];
        }

        const {
            startLexicalEnvironment,
            endLexicalEnvironment,
            hoistVariableDeclaration
        } = context;

        const compilerOptions = context.getCompilerOptions();
        const resolver = context.getEmitResolver();
        const host = context.getEmitHost();
        const previousOnSubstituteNode = context.onSubstituteNode;
        const previousOnEmitNode = context.onEmitNode;
        context.onSubstituteNode = onSubstituteNode;
        context.onEmitNode = onEmitNode;
        context.enableSubstitution(SyntaxKind.Identifier); // Substitutes expression identifiers for imported symbols.
        context.enableSubstitution(SyntaxKind.BinaryExpression); // Substitutes assignments to exported symbols.
        context.enableSubstitution(SyntaxKind.PrefixUnaryExpression); // Substitutes updates to exported symbols.
        context.enableSubstitution(SyntaxKind.PostfixUnaryExpression); // Substitutes updates to exported symbols.
        context.enableEmitNotification(SyntaxKind.SourceFile); // Restore state when substituting nodes in a file.

        const moduleInfoMap = createMap<ExternalModuleInfo>(); // The ExternalModuleInfo for each file.
        const deferredExports = createMap<Statement[]>(); // Exports to defer until an EndOfDeclarationMarker is found.
        const exportFunctionsMap = createMap<Identifier>(); // The export function associated with a source file.
        const noSubstitutionMap = createMap<Map<boolean>>(); // Set of nodes for which substitution rules should be ignored for each file.

        let currentSourceFile: SourceFile; // The current file.
        let moduleInfo: ExternalModuleInfo; // ExternalModuleInfo for the current file.
        let exportFunction: Identifier; // The export function for the current file.
        let contextObject: Identifier; // The context object for the current file.
        let hoistedStatements: Statement[];
        let enclosingBlockScopedContainer: Node;
        let noSubstitution: Map<boolean>; // Set of nodes for which substitution rules should be ignored.

        return transformSourceFile;

        /**
         * Transforms the module aspects of a SourceFile.
         *
         * @param node The SourceFile node.
         */
        function transformSourceFile(node: SourceFile) {
            if (isDeclarationFile(node)
                || !(isExternalModule(node)
                    || compilerOptions.isolatedModules)) {
                return node;
            }

            const id = getOriginalNodeId(node);
            currentSourceFile = node;
            enclosingBlockScopedContainer = node;

            // System modules have the following shape:
            //
            //     System.register(['dep-1', ... 'dep-n'], function(exports) {/* module body function */})
            //
            // The parameter 'exports' here is a callback '<T>(name: string, value: T) => T' that
            // is used to publish exported values. 'exports' returns its 'value' argument so in
            // most cases expressions that mutate exported values can be rewritten as:
            //
            //     expr -> exports('name', expr)
            //
            // The only exception in this rule is postfix unary operators,
            // see comment to 'substitutePostfixUnaryExpression' for more details

            // Collect information about the external module and dependency groups.
            moduleInfo = moduleInfoMap[id] = collectExternalModuleInfo(node, resolver);

            // Make sure that the name of the 'exports' function does not conflict with
            // existing identifiers.
            exportFunction = exportFunctionsMap[id] = createUniqueName("exports");
            contextObject = createUniqueName("context");

            // Add the body of the module.
            const dependencyGroups = collectDependencyGroups(moduleInfo.externalImports);
            const moduleBodyFunction = createFunctionExpression(
                /*modifiers*/ undefined,
                /*asteriskToken*/ undefined,
                /*name*/ undefined,
                /*typeParameters*/ undefined,
                [
                    createParameter(/*decorators*/ undefined, /*modifiers*/ undefined, /*dotDotDotToken*/ undefined, exportFunction),
                    createParameter(/*decorators*/ undefined, /*modifiers*/ undefined, /*dotDotDotToken*/ undefined, contextObject)
                ],
                /*type*/ undefined,
                createSystemModuleBody(node, dependencyGroups)
            );

            // Write the call to `System.register`
            // Clear the emit-helpers flag for later passes since we'll have already used it in the module body
            // So the helper will be emit at the correct position instead of at the top of the source-file
            const moduleName = tryGetModuleNameFromFile(node, host, compilerOptions);
            const dependencies = createArrayLiteral(map(dependencyGroups, dependencyGroup => dependencyGroup.name));
            const updated = updateSourceFileNode(
                node,
                createNodeArray([
                    createStatement(
                        createCall(
                            createPropertyAccess(createIdentifier("System"), "register"),
                            /*typeArguments*/ undefined,
                            moduleName
                                ? [moduleName, dependencies, moduleBodyFunction]
                                : [dependencies, moduleBodyFunction]
                        )
                    )
                ], node.statements)
            );

            setEmitFlags(updated, getEmitFlags(node) & ~EmitFlags.EmitEmitHelpers);

            if (noSubstitution) {
                noSubstitutionMap[id] = noSubstitution;
                noSubstitution = undefined;
            }

            currentSourceFile = undefined;
            moduleInfo = undefined;
            exportFunction = undefined;
            contextObject = undefined;
            hoistedStatements = undefined;
            enclosingBlockScopedContainer = undefined;

            return aggregateTransformFlags(updated);
        }

        /**
         * Collects the dependency groups for this files imports.
         *
         * @param externalImports The imports for the file.
         */
        function collectDependencyGroups(externalImports: (ImportDeclaration | ImportEqualsDeclaration | ExportDeclaration)[]) {
            const groupIndices = createMap<number>();
            const dependencyGroups: DependencyGroup[] = [];
            for (let i = 0; i < externalImports.length; i++) {
                const externalImport = externalImports[i];
                const externalModuleName = getExternalModuleNameLiteral(externalImport, currentSourceFile, host, resolver, compilerOptions);
                const text = externalModuleName.text;
                if (hasProperty(groupIndices, text)) {
                    // deduplicate/group entries in dependency list by the dependency name
                    const groupIndex = groupIndices[text];
                    dependencyGroups[groupIndex].externalImports.push(externalImport);
                }
                else {
                    groupIndices[text] = dependencyGroups.length;
                    dependencyGroups.push({
                        name: externalModuleName,
                        externalImports: [externalImport]
                    });
                }
            }

            return dependencyGroups;
        }

        /**
         * Adds the statements for the module body function for the source file.
         *
         * @param node The source file for the module.
         * @param dependencyGroups The grouped dependencies of the module.
         */
        function createSystemModuleBody(node: SourceFile, dependencyGroups: DependencyGroup[]) {
            // Shape of the body in system modules:
            //
            //  function (exports) {
            //      <list of local aliases for imports>
            //      <hoisted variable declarations>
            //      <hoisted function declarations>
            //      return {
            //          setters: [
            //              <list of setter function for imports>
            //          ],
            //          execute: function() {
            //              <module statements>
            //          }
            //      }
            //      <temp declarations>
            //  }
            //
            // i.e:
            //
            //   import {x} from 'file1'
            //   var y = 1;
            //   export function foo() { return y + x(); }
            //   console.log(y);
            //
            // Will be transformed to:
            //
            //  function(exports) {
            //      function foo() { return y + file_1.x(); }
            //      exports("foo", foo);
            //      var file_1, y;
            //      return {
            //          setters: [
            //              function(v) { file_1 = v }
            //          ],
            //          execute(): function() {
            //              y = 1;
            //              console.log(y);
            //          }
            //      };
            //  }

            const statements: Statement[] = [];

            // We start a new lexical environment in this function body, but *not* in the
            // body of the execute function. This allows us to emit temporary declarations
            // only in the outer module body and not in the inner one.
            startLexicalEnvironment();

            // Add any prologue directives.
            const statementOffset = addPrologueDirectives(statements, node.statements, /*ensureUseStrict*/ !compilerOptions.noImplicitUseStrict, sourceElementVisitor);

            // var __moduleName = context_1 && context_1.id;
            statements.push(
                createVariableStatement(
                    /*modifiers*/ undefined,
                    createVariableDeclarationList([
                        createVariableDeclaration(
                            "__moduleName",
                            /*type*/ undefined,
                            createLogicalAnd(
                                contextObject,
                                createPropertyAccess(contextObject, "id")
                            )
                        )
                    ])
                )
            );

            // Visit the statements of the source file, emitting any transformations into
            // the `executeStatements` array. We do this *before* we fill the `setters` array
            // as we both emit transformations as well as aggregate some data used when creating
            // setters. This allows us to reduce the number of times we need to loop through the
            // statements of the source file.
            const executeStatements = visitNodes(node.statements, sourceElementVisitor, isStatement, statementOffset);

            // Emit early exports for function declarations.
            addRange(statements, hoistedStatements);

            // We emit hoisted variables early to align roughly with our previous emit output.
            // Two key differences in this approach are:
            // - Temporary variables will appear at the top rather than at the bottom of the file
            addRange(statements, endLexicalEnvironment());

            const exportStarFunction = addExportStarIfNeeded(statements);
            statements.push(
                createReturn(
                    setMultiLine(
                        createObjectLiteral([
                            createPropertyAssignment("setters",
                                createSettersArray(exportStarFunction, dependencyGroups)
                            ),
                            createPropertyAssignment("execute",
                                createFunctionExpression(
                                    /*modifiers*/ undefined,
                                    /*asteriskToken*/ undefined,
                                    /*name*/ undefined,
                                    /*typeParameters*/ undefined,
                                    /*parameters*/ [],
                                    /*type*/ undefined,
                                    createBlock(
                                        executeStatements,
                                        /*location*/ undefined,
                                        /*multiLine*/ true
                                    )
                                )
                            )
                        ]),
                        /*multiLine*/ true
                    )
                )
            );

            const body = createBlock(statements, /*location*/ undefined, /*multiLine*/ true);
            setEmitFlags(body, EmitFlags.EmitEmitHelpers);
            return body;
        }

        /**
         * Adds an exportStar function to a statement list if it is needed for the file.
         *
         * @param statements A statement list.
         */
        function addExportStarIfNeeded(statements: Statement[]) {
            if (!moduleInfo.hasExportStarsToExportValues) {
                return;
            }

            // when resolving exports local exported entries/indirect exported entries in the module
            // should always win over entries with similar names that were added via star exports
            // to support this we store names of local/indirect exported entries in a set.
            // this set is used to filter names brought by star expors.

            // local names set should only be added if we have anything exported
            if (!moduleInfo.exportedNames && isEmpty(moduleInfo.exportSpecifiers)) {
                // no exported declarations (export var ...) or export specifiers (export {x})
                // check if we have any non star export declarations.
                let hasExportDeclarationWithExportClause = false;
                for (const externalImport of moduleInfo.externalImports) {
                    if (externalImport.kind === SyntaxKind.ExportDeclaration && externalImport.exportClause) {
                        hasExportDeclarationWithExportClause = true;
                        break;
                    }
                }

                if (!hasExportDeclarationWithExportClause) {
                    // we still need to emit exportStar helper
                    const exportStarFunction = createExportStarFunction(/*localNames*/ undefined);
                    statements.push(exportStarFunction);
                    return exportStarFunction.name;
                }
            }

            const exportedNames: ObjectLiteralElementLike[] = [];
            if (moduleInfo.exportedNames) {
                for (const exportedLocalName of moduleInfo.exportedNames) {
                    if (exportedLocalName.text === "default") {
                        continue;
                    }

                    // write name of exported declaration, i.e 'export var x...'
                    exportedNames.push(
                        createPropertyAssignment(
                            createLiteral(exportedLocalName),
                            createLiteral(true)
                        )
                    );
                }
            }

            for (const externalImport of moduleInfo.externalImports) {
                if (externalImport.kind !== SyntaxKind.ExportDeclaration) {
                    continue;
                }

                const exportDecl = <ExportDeclaration>externalImport;
                if (!exportDecl.exportClause) {
                    // export * from ...
                    continue;
                }

                for (const element of exportDecl.exportClause.elements) {
                    // write name of indirectly exported entry, i.e. 'export {x} from ...'
                    exportedNames.push(
                        createPropertyAssignment(
                            createLiteral((element.name || element.propertyName).text),
                            createLiteral(true)
                        )
                    );
                }
            }

            const exportedNamesStorageRef = createUniqueName("exportedNames");
            statements.push(
                createVariableStatement(
                    /*modifiers*/ undefined,
                    createVariableDeclarationList([
                        createVariableDeclaration(
                            exportedNamesStorageRef,
                            /*type*/ undefined,
                            createObjectLiteral(exportedNames, /*location*/ undefined, /*multiline*/ true)
                        )
                    ])
                )
            );

            const exportStarFunction = createExportStarFunction(exportedNamesStorageRef);
            statements.push(exportStarFunction);
            return exportStarFunction.name;
        }

        /**
         * Creates an exportStar function for the file, with an optional set of excluded local
         * names.
         *
         * @param localNames An optional reference to an object containing a set of excluded local
         * names.
         */
        function createExportStarFunction(localNames: Identifier | undefined) {
            const exportStarFunction = createUniqueName("exportStar");
            const m = createIdentifier("m");
            const n = createIdentifier("n");
            const exports = createIdentifier("exports");
            let condition: Expression = createStrictInequality(n, createLiteral("default"));
            if (localNames) {
                condition = createLogicalAnd(
                    condition,
                    createLogicalNot(createHasOwnProperty(localNames, n))
                );
            }

            return createFunctionDeclaration(
                /*decorators*/ undefined,
                /*modifiers*/ undefined,
                /*asteriskToken*/ undefined,
                exportStarFunction,
                /*typeParameters*/ undefined,
                [createParameter(/*decorators*/ undefined, /*modifiers*/ undefined, /*dotDotDotToken*/ undefined, m)],
                /*type*/ undefined,
                createBlock([
                    createVariableStatement(
                        /*modifiers*/ undefined,
                        createVariableDeclarationList([
                            createVariableDeclaration(
                                exports,
                                /*type*/ undefined,
                                createObjectLiteral([])
                            )
                        ])
                    ),
                    createForIn(
                        createVariableDeclarationList([
                            createVariableDeclaration(n, /*type*/ undefined)
                        ]),
                        m,
                        createBlock([
                            setEmitFlags(
                                createIf(
                                    condition,
                                    createStatement(
                                        createAssignment(
                                            createElementAccess(exports, n),
                                            createElementAccess(m, n)
                                        )
                                    )
                                ),
                                EmitFlags.SingleLine
                            )
                        ])
                    ),
                    createStatement(
                        createCall(
                            exportFunction,
                            /*typeArguments*/ undefined,
                            [exports]
                        )
                    )
                ],
                /*location*/ undefined,
                /*multiline*/ true)
            );
        }

        /**
         * Creates an array setter callbacks for each dependency group.
         *
         * @param exportStarFunction A reference to an exportStarFunction for the file.
         * @param dependencyGroups An array of grouped dependencies.
         */
        function createSettersArray(exportStarFunction: Identifier, dependencyGroups: DependencyGroup[]) {
            const setters: Expression[] = [];
            for (const group of dependencyGroups) {
                // derive a unique name for parameter from the first named entry in the group
                const localName = forEach(group.externalImports, i => getLocalNameForExternalImport(i, currentSourceFile));
                const parameterName = localName ? getGeneratedNameForNode(localName) : createUniqueName("");
                const statements: Statement[] = [];
                for (const entry of group.externalImports) {
                    const importVariableName = getLocalNameForExternalImport(entry, currentSourceFile);
                    switch (entry.kind) {
                        case SyntaxKind.ImportDeclaration:
                            if (!(<ImportDeclaration>entry).importClause) {
                                // 'import "..."' case
                                // module is imported only for side-effects, no emit required
                                break;
                            }

                        // fall-through
                        case SyntaxKind.ImportEqualsDeclaration:
                            Debug.assert(importVariableName !== undefined);
                            // save import into the local
                            statements.push(
                                createStatement(
                                    createAssignment(importVariableName, parameterName)
                                )
                            );
                            break;

                        case SyntaxKind.ExportDeclaration:
                            Debug.assert(importVariableName !== undefined);
                            if ((<ExportDeclaration>entry).exportClause) {
                                //  export {a, b as c} from 'foo'
                                //
                                // emit as:
                                //
                                //  exports_({
                                //     "a": _["a"],
                                //     "c": _["b"]
                                //  });
                                const properties: PropertyAssignment[] = [];
                                for (const e of (<ExportDeclaration>entry).exportClause.elements) {
                                    properties.push(
                                        createPropertyAssignment(
                                            createLiteral(e.name.text),
                                            createElementAccess(
                                                parameterName,
                                                createLiteral((e.propertyName || e.name).text)
                                            )
                                        )
                                    );
                                }

                                statements.push(
                                    createStatement(
                                        createCall(
                                            exportFunction,
                                            /*typeArguments*/ undefined,
                                            [createObjectLiteral(properties, /*location*/ undefined, /*multiline*/ true)]
                                        )
                                    )
                                );
                            }
                            else {
                                //  export * from 'foo'
                                //
                                // emit as:
                                //
                                //  exportStar(foo_1_1);
                                statements.push(
                                    createStatement(
                                        createCall(
                                            exportStarFunction,
                                            /*typeArguments*/ undefined,
                                            [parameterName]
                                        )
                                    )
                                );
                            }
                            break;
                    }
                }

                setters.push(
                    createFunctionExpression(
                        /*modifiers*/ undefined,
                        /*asteriskToken*/ undefined,
                        /*name*/ undefined,
                        /*typeParameters*/ undefined,
                        [createParameter(/*decorators*/ undefined, /*modifiers*/ undefined, /*dotDotDotToken*/ undefined, parameterName)],
                        /*type*/ undefined,
                        createBlock(statements, /*location*/ undefined, /*multiLine*/ true)
                    )
                );
            }

            return createArrayLiteral(setters, /*location*/ undefined, /*multiLine*/ true);
        }

        //
        // Top-level Source Element Visitors
        //

        /**
         * Visit source elements at the top-level of a module.
         *
         * @param node The node to visit.
         */
        function sourceElementVisitor(node: Node): VisitResult<Node> {
            switch (node.kind) {
                case SyntaxKind.ImportDeclaration:
                    return visitImportDeclaration(<ImportDeclaration>node);

                case SyntaxKind.ImportEqualsDeclaration:
                    return visitImportEqualsDeclaration(<ImportEqualsDeclaration>node);

                case SyntaxKind.ExportDeclaration:
                    // ExportDeclarations are elided as they are handled via
                    // `appendExportsOfDeclaration`.
                    return undefined;

                case SyntaxKind.ExportAssignment:
                    return visitExportAssignment(<ExportAssignment>node);

                default:
                    return nestedElementVisitor(node);
            }
        }

        /**
         * Visits an ImportDeclaration node.
         *
         * @param node The node to visit.
         */
        function visitImportDeclaration(node: ImportDeclaration): VisitResult<Statement> {
            let statements: Statement[];
            if (node.importClause) {
                hoistVariableDeclaration(getLocalNameForExternalImport(node, currentSourceFile));
            }

            if (hasAssociatedEndOfDeclarationMarker(node)) {
                // Defer exports until we encounter an EndOfDeclarationMarker node
                const id = getOriginalNodeId(node);
                deferredExports[id] = appendExportsOfImportDeclaration(deferredExports[id], node);
            }
            else {
                statements = appendExportsOfImportDeclaration(statements, node);
            }

            return singleOrMany(statements);
        }

        /**
         * Visits an ImportEqualsDeclaration node.
         *
         * @param node The node to visit.
         */
        function visitImportEqualsDeclaration(node: ImportEqualsDeclaration): VisitResult<Statement> {
            Debug.assert(isExternalModuleImportEqualsDeclaration(node), "import= for internal module references should be handled in an earlier transformer.");

            let statements: Statement[];
            hoistVariableDeclaration(getLocalNameForExternalImport(node, currentSourceFile));

            if (hasAssociatedEndOfDeclarationMarker(node)) {
                // Defer exports until we encounter an EndOfDeclarationMarker node
                const id = getOriginalNodeId(node);
                deferredExports[id] = appendExportsOfImportEqualsDeclaration(deferredExports[id], node);
            }
            else {
                statements = appendExportsOfImportEqualsDeclaration(statements, node);
            }

            return singleOrMany(statements);
        }

        /**
         * Visits an ExportAssignment node.
         *
         * @param node The node to visit.
         */
        function visitExportAssignment(node: ExportAssignment): VisitResult<Statement> {
            if (node.isExportEquals) {
                // Elide `export=` as it is illegal in a SystemJS module.
                return undefined;
            }

            const expression = visitNode(node.expression, destructuringVisitor, isExpression);
            const original = node.original;
            if (original && hasAssociatedEndOfDeclarationMarker(original)) {
                // Defer exports until we encounter an EndOfDeclarationMarker node
                const id = getOriginalNodeId(node);
                deferredExports[id] = appendExportStatement(deferredExports[id], createIdentifier("default"), expression, /*allowComments*/ true);
            }
            else {
                return createExportStatement(createIdentifier("default"), expression, /*allowComments*/ true);
            }
        }

        /**
         * Visits a FunctionDeclaration, hoisting it to the outer module body function.
         *
         * @param node The node to visit.
         */
        function visitFunctionDeclaration(node: FunctionDeclaration): VisitResult<Statement> {
            if (hasModifier(node, ModifierFlags.Export)) {
                hoistedStatements = append(hoistedStatements,
                    updateFunctionDeclaration(
                        node,
                        node.decorators,
                        visitNodes(node.modifiers, modifierVisitor, isModifier),
                        getDeclarationName(node, /*allowComments*/ true, /*allowSourceMaps*/ true),
                        /*typeParameters*/ undefined,
                        visitNodes(node.parameters, destructuringVisitor, isParameterDeclaration),
                        /*type*/ undefined,
                        visitNode(node.body, destructuringVisitor, isBlock)));
            }
            else {
                hoistedStatements = append(hoistedStatements, node);
            }

            if (hasAssociatedEndOfDeclarationMarker(node)) {
                // Defer exports until we encounter an EndOfDeclarationMarker node
                const id = getOriginalNodeId(node);
                deferredExports[id] = appendExportsOfHoistedDeclaration(deferredExports[id], node);
            }
            else {
                hoistedStatements = appendExportsOfHoistedDeclaration(hoistedStatements, node);
            }

            return undefined;
        }

        /**
         * Visits a ClassDeclaration, hoisting its name to the outer module body function.
         *
         * @param node The node to visit.
         */
        function visitClassDeclaration(node: ClassDeclaration): VisitResult<Statement> {
            let statements: Statement[];

            // Hoist the name of the class declaration to the outer module body function.
            const name = getLocalName(node);
            hoistVariableDeclaration(name);

            // Rewrite the class declaration into an assignment of a class expression.
            statements = append(statements,
                createStatement(
                    createAssignment(
                        name,
                        createClassExpression(
                            /*modifiers*/ undefined,
                            node.name,
                            /*typeParameters*/ undefined,
                            visitNodes(node.heritageClauses, destructuringVisitor, isHeritageClause),
                            visitNodes(node.members, destructuringVisitor, isClassElement),
                            /*location*/ node
                        )
                    ),
                    /*location*/ node
                )
            );

            if (hasAssociatedEndOfDeclarationMarker(node)) {
                // Defer exports until we encounter an EndOfDeclarationMarker node
                const id = getOriginalNodeId(node);
                deferredExports[id] = appendExportsOfHoistedDeclaration(deferredExports[id], node);
            }
            else {
                statements = appendExportsOfHoistedDeclaration(statements, node);
            }

            return singleOrMany(statements);
        }

        /**
         * Visits a variable statement, hoisting declared names to the top-level module body.
         * Each declaration is rewritten into an assignment expression.
         *
         * @param node The node to visit.
         */
        function visitVariableStatement(node: VariableStatement): VisitResult<Statement> {
            if (!shouldHoistVariableDeclarationList(node.declarationList)) {
                return visitNode(node, destructuringVisitor, isStatement);
            }

            let expressions: Expression[];
            const isExportedDeclaration = hasModifier(node, ModifierFlags.Export);
            const isMarkedDeclaration = hasAssociatedEndOfDeclarationMarker(node);
            for (const variable of node.declarationList.declarations) {
                if (variable.initializer) {
                    expressions = append(expressions, transformInitializedVariable(variable, isExportedDeclaration && !isMarkedDeclaration));
                }
                else {
                    hoistBindingElement(variable);
                }
            }

            let statements: Statement[];
            if (expressions) {
                statements = append(statements, createStatement(inlineExpressions(expressions), /*location*/ node));
            }

            if (isMarkedDeclaration) {
                // Defer exports until we encounter an EndOfDeclarationMarker node
                const id = getOriginalNodeId(node);
                deferredExports[id] = appendExportsOfVariableStatement(deferredExports[id], node, isExportedDeclaration);
            }
            else {
                statements = appendExportsOfVariableStatement(statements, node, /*exportSelf*/ false);
            }

            return singleOrMany(statements);
        }

        /**
         * Hoists the declared names of a VariableDeclaration or BindingElement.
         *
         * @param node The declaration to hoist.
         */
        function hoistBindingElement(node: VariableDeclaration | BindingElement): void {
            if (isBindingPattern(node.name)) {
                for (const element of node.name.elements) {
                    if (!isOmittedExpression(element)) {
                        hoistBindingElement(element);
                    }
                }
            }
            else {
                hoistVariableDeclaration(getSynthesizedClone(node.name));
            }
        }

        /**
         * Determines whether a VariableDeclarationList should be hoisted.
         *
         * @param node The node to test.
         */
        function shouldHoistVariableDeclarationList(node: VariableDeclarationList) {
            // hoist only non-block scoped declarations or block scoped declarations parented by source file
            return (getEmitFlags(node) & EmitFlags.NoHoisting) === 0
                && (enclosingBlockScopedContainer.kind === SyntaxKind.SourceFile
                    || (getOriginalNode(node).flags & NodeFlags.BlockScoped) === 0);
        }

        /**
         * Transform an initialized variable declaration into an expression.
         *
         * @param node The node to transform.
         * @param isExportedDeclaration A value indicating whether the variable is exported.
         */
        function transformInitializedVariable(node: VariableDeclaration, isExportedDeclaration: boolean): Expression {
            const createAssignment = isExportedDeclaration ? createExportedVariableAssignment : createNonExportedVariableAssignment;
            return isBindingPattern(node.name)
                ? flattenVariableDestructuringToExpression(node, hoistVariableDeclaration, createAssignment, destructuringVisitor)
                : createAssignment(node.name, visitNode(node.initializer, destructuringVisitor, isExpression));
        }

        /**
         * Creates an assignment expression for an exported variable declaration.
         *
         * @param name The name of the variable.
         * @param value The value of the variable's initializer.
         * @param location The source map location for the assignment.
         */
        function createExportedVariableAssignment(name: Identifier, value: Expression, location?: TextRange) {
            return createVariableAssignment(name, value, location, /*isExportedDeclaration*/ true);
        }

        /**
         * Creates an assignment expression for a non-exported variable declaration.
         *
         * @param name The name of the variable.
         * @param value The value of the variable's initializer.
         * @param location The source map location for the assignment.
         */
        function createNonExportedVariableAssignment(name: Identifier, value: Expression, location?: TextRange) {
            return createVariableAssignment(name, value, location, /*isExportedDeclaration*/ false);
        }

        /**
         * Creates an assignment expression for a variable declaration.
         *
         * @param name The name of the variable.
         * @param value The value of the variable's initializer.
         * @param location The source map location for the assignment.
         * @param isExportedDeclaration A value indicating whether the variable is exported.
         */
        function createVariableAssignment(name: Identifier, value: Expression, location: TextRange, isExportedDeclaration: boolean) {
            hoistVariableDeclaration(getSynthesizedClone(name));
            return isExportedDeclaration
                ? createExportExpression(name, preventSubstitution(createAssignment(name, value, location)))
                : preventSubstitution(createAssignment(name, value, location));
        }

        /**
         * Visits a MergeDeclarationMarker used as a placeholder for the beginning of a merged
         * and transformed declaration.
         *
         * @param node The node to visit.
         */
        function visitMergeDeclarationMarker(node: MergeDeclarationMarker): VisitResult<Statement> {
            // For an EnumDeclaration or ModuleDeclaration that merges with a preceeding
            // declaration we do not emit a leading variable declaration. To preserve the
            // begin/end semantics of the declararation and to properly handle exports
            // we wrapped the leading variable declaration in a `MergeDeclarationMarker`.
            //
            // To balance the declaration, we defer the exports of the elided variable
            // statement until we visit this declaration's `EndOfDeclarationMarker`.
            if (hasAssociatedEndOfDeclarationMarker(node) && node.original.kind === SyntaxKind.VariableStatement) {
                const id = getOriginalNodeId(node);
                const isExportedDeclaration = hasModifier(node.original, ModifierFlags.Export);
                deferredExports[id] = appendExportsOfVariableStatement(deferredExports[id], <VariableStatement>node.original, isExportedDeclaration);
            }

            return node;
        }

        /**
         * Determines whether a node has an associated EndOfDeclarationMarker.
         *
         * @param node The node to test.
         */
        function hasAssociatedEndOfDeclarationMarker(node: Node) {
            return (getEmitFlags(node) & EmitFlags.HasEndOfDeclarationMarker) !== 0;
        }

        /**
         * Visits a DeclarationMarker used as a placeholder for the end of a transformed
         * declaration.
         *
         * @param node The node to visit.
         */
        function visitEndOfDeclarationMarker(node: EndOfDeclarationMarker): VisitResult<Statement> {
            // For some transformations we emit an `EndOfDeclarationMarker` to mark the actual
            // end of the transformed declaration. We use this marker to emit any deferred exports
            // of the declaration.
            const id = getOriginalNodeId(node);
            const statements = deferredExports[id];
            if (statements) {
                delete deferredExports[id];
                return append(statements, node);
            }

            return node;
        }

        /**
         * Appends the exports of an ImportDeclaration to a statement list, returning the
         * statement list.
         *
         * @param statements A statement list to which the down-level export statements are to be
         * appended. If `statements` is `undefined`, a new array is allocated if statements are
         * appended.
         * @param decl The declaration whose exports are to be recorded.
         */
        function appendExportsOfImportDeclaration(statements: Statement[], decl: ImportDeclaration) {
            if (moduleInfo.exportEquals) {
                return statements;
            }

            const importClause = decl.importClause;
            if (!importClause) {
                return statements;
            }

            if (importClause.name) {
                statements = appendExportsOfDeclaration(statements, importClause);
            }

            const namedBindings = importClause.namedBindings;
            if (namedBindings) {
                switch (namedBindings.kind) {
                    case SyntaxKind.NamespaceImport:
                        statements = appendExportsOfDeclaration(statements, namedBindings);
                        break;

                    case SyntaxKind.NamedImports:
                        for (const importBinding of namedBindings.elements) {
                            statements = appendExportsOfDeclaration(statements, importBinding);
                        }

                        break;
                }
            }

            return statements;
        }

        /**
         * Appends the export of an ImportEqualsDeclaration to a statement list, returning the
         * statement list.
         *
         * @param statements A statement list to which the down-level export statements are to be
         * appended. If `statements` is `undefined`, a new array is allocated if statements are
         * appended.
         * @param decl The declaration whose exports are to be recorded.
         */
        function appendExportsOfImportEqualsDeclaration(statements: Statement[], decl: ImportEqualsDeclaration): Statement[] | undefined {
            if (moduleInfo.exportEquals) {
                return statements;
            }

            return appendExportsOfDeclaration(statements, decl);
        }

        /**
         * Appends the exports of a VariableStatement to a statement list, returning the statement
         * list.
         *
         * @param statements A statement list to which the down-level export statements are to be
         * appended. If `statements` is `undefined`, a new array is allocated if statements are
         * appended.
         * @param node The VariableStatement whose exports are to be recorded.
         * @param exportSelf A value indicating whether to also export each VariableDeclaration of
         * `nodes` declaration list.
         */
        function appendExportsOfVariableStatement(statements: Statement[] | undefined, node: VariableStatement, exportSelf: boolean): Statement[] | undefined {
            if (moduleInfo.exportEquals) {
                return statements;
            }

            for (const decl of node.declarationList.declarations) {
                if (decl.initializer || exportSelf) {
                    statements = appendExportsOfBindingElement(statements, decl, exportSelf);
                }
            }

            return statements;
        }

        /**
         * Appends the exports of a VariableDeclaration or BindingElement to a statement list,
         * returning the statement list.
         *
         * @param statements A statement list to which the down-level export statements are to be
         * appended. If `statements` is `undefined`, a new array is allocated if statements are
         * appended.
         * @param decl The declaration whose exports are to be recorded.
         * @param exportSelf A value indicating whether to also export the declaration itself.
         */
        function appendExportsOfBindingElement(statements: Statement[] | undefined, decl: VariableDeclaration | BindingElement, exportSelf: boolean): Statement[] | undefined {
            if (moduleInfo.exportEquals) {
                return statements;
            }

            if (isBindingPattern(decl.name)) {
                for (const element of decl.name.elements) {
                    if (!isOmittedExpression(element)) {
                        statements = appendExportsOfBindingElement(statements, element, exportSelf);
                    }
                }
            }
            else if (!isGeneratedIdentifier(decl.name)) {
                let excludeName: string;
                if (exportSelf) {
                    statements = appendExportStatement(statements, decl.name, getLocalName(decl));
                    excludeName = decl.name.text;
                }

                statements = appendExportsOfDeclaration(statements, decl, excludeName);
            }

            return statements;
        }

        /**
         * Appends the exports of a ClassDeclaration or FunctionDeclaration to a statement list,
         * returning the statement list.
         *
         * @param statements A statement list to which the down-level export statements are to be
         * appended. If `statements` is `undefined`, a new array is allocated if statements are
         * appended.
         * @param decl The declaration whose exports are to be recorded.
         */
        function appendExportsOfHoistedDeclaration(statements: Statement[] | undefined, decl: ClassDeclaration | FunctionDeclaration): Statement[] | undefined {
            if (moduleInfo.exportEquals) {
                return statements;
            }

<<<<<<< HEAD
        function hasExportedReferenceInArrayDestructuringElement(node: Expression): boolean {
            if (isSpreadExpression(node)) {
                const expression = node.expression;
                return isIdentifier(expression) && isExportedBinding(expression);
            }
            else {
                return hasExportedReferenceInDestructuringElement(node);
=======
            let excludeName: string;
            if (hasModifier(decl, ModifierFlags.Export)) {
                const exportName = hasModifier(decl, ModifierFlags.Default) ? createLiteral("default") : decl.name;
                statements = appendExportStatement(statements, exportName, getLocalName(decl));
                excludeName = exportName.text;
>>>>>>> f307948a
            }

<<<<<<< HEAD
        function hasExportedReferenceInDestructuringElement(node: Expression): boolean {
            if (isBinaryExpression(node)) {
                const left = node.left;
                return node.operatorToken.kind === SyntaxKind.EqualsToken
                    && isDestructuringPattern(left)
                    && hasExportedReferenceInDestructuringPattern(left);
            }
            else if (isIdentifier(node)) {
                return isExportedBinding(node);
            }
            else if (isSpreadExpression(node)) {
                const expression = node.expression;
                return isIdentifier(expression) && isExportedBinding(expression);
            }
            else if (isDestructuringPattern(node)) {
                return hasExportedReferenceInDestructuringPattern(node);
            }
            else {
                return false;
=======
            if (decl.name) {
                statements = appendExportsOfDeclaration(statements, decl, excludeName);
>>>>>>> f307948a
            }

            return statements;
        }

        /**
         * Appends the exports of a declaration to a statement list, returning the statement list.
         *
         * @param statements A statement list to which the down-level export statements are to be
         * appended. If `statements` is `undefined`, a new array is allocated if statements are
         * appended.
         * @param decl The declaration to export.
         * @param excludeName An optional name to exclude from exports.
         */
        function appendExportsOfDeclaration(statements: Statement[] | undefined, decl: Declaration, excludeName?: string): Statement[] | undefined {
            if (moduleInfo.exportEquals) {
                return statements;
            }

            const name = getDeclarationName(decl);
            const exportSpecifiers = moduleInfo.exportSpecifiers[name.text];
            if (exportSpecifiers) {
                for (const exportSpecifier of exportSpecifiers) {
                    if (exportSpecifier.name.text !== excludeName) {
                        statements = appendExportStatement(statements, exportSpecifier.name, name);
                    }
                }
            }
            return statements;
        }

        /**
         * Appends the down-level representation of an export to a statement list, returning the
         * statement list.
         *
         * @param statements A statement list to which the down-level export statements are to be
         * appended. If `statements` is `undefined`, a new array is allocated if statements are
         * appended.
         * @param exportName The name of the export.
         * @param expression The expression to export.
         * @param allowComments Whether to allow comments on the export.
         */
        function appendExportStatement(statements: Statement[] | undefined, exportName: Identifier | StringLiteral, expression: Expression, allowComments?: boolean): Statement[] | undefined {
            statements = append(statements, createExportStatement(exportName, expression, allowComments));
            return statements;
        }

        /**
         * Creates a call to the current file's export function to export a value.
         *
         * @param name The bound name of the export.
         * @param value The exported value.
         * @param allowComments An optional value indicating whether to emit comments for the statement.
         */
        function createExportStatement(name: Identifier | StringLiteral, value: Expression, allowComments?: boolean) {
            const statement = createStatement(createExportExpression(name, value));
            startOnNewLine(statement);
            if (!allowComments) {
                setEmitFlags(statement, EmitFlags.NoComments);
            }

            return statement;
        }

        /**
         * Creates a call to the current file's export function to export a value.
         *
         * @param name The bound name of the export.
         * @param value The exported value.
         */
        function createExportExpression(name: Identifier | StringLiteral, value: Expression) {
            const exportName = isIdentifier(name) ? createLiteral(name) : name;
            return createCall(exportFunction, /*typeArguments*/ undefined, [exportName, value]);
        }

        //
        // Top-Level or Nested Source Element Visitors
        //

        /**
         * Visit nested elements at the top-level of a module.
         *
         * @param node The node to visit.
         */
        function nestedElementVisitor(node: Node): VisitResult<Node> {
            switch (node.kind) {
                case SyntaxKind.VariableStatement:
                    return visitVariableStatement(<VariableStatement>node);

                case SyntaxKind.FunctionDeclaration:
                    return visitFunctionDeclaration(<FunctionDeclaration>node);

                case SyntaxKind.ClassDeclaration:
                    return visitClassDeclaration(<ClassDeclaration>node);

                case SyntaxKind.ForStatement:
                    return visitForStatement(<ForStatement>node);

                case SyntaxKind.ForInStatement:
                    return visitForInStatement(<ForInStatement>node);

                case SyntaxKind.ForOfStatement:
                    return visitForOfStatement(<ForOfStatement>node);

                case SyntaxKind.DoStatement:
                    return visitDoStatement(<DoStatement>node);

                case SyntaxKind.WhileStatement:
                    return visitWhileStatement(<WhileStatement>node);

                case SyntaxKind.LabeledStatement:
                    return visitLabeledStatement(<LabeledStatement>node);

                case SyntaxKind.WithStatement:
                    return visitWithStatement(<WithStatement>node);

                case SyntaxKind.SwitchStatement:
                    return visitSwitchStatement(<SwitchStatement>node);

                case SyntaxKind.CaseBlock:
                    return visitCaseBlock(<CaseBlock>node);

                case SyntaxKind.CaseClause:
                    return visitCaseClause(<CaseClause>node);

                case SyntaxKind.DefaultClause:
                    return visitDefaultClause(<DefaultClause>node);

                case SyntaxKind.TryStatement:
                    return visitTryStatement(<TryStatement>node);

                case SyntaxKind.CatchClause:
                    return visitCatchClause(<CatchClause>node);

                case SyntaxKind.Block:
                    return visitBlock(<Block>node);

                case SyntaxKind.MergeDeclarationMarker:
                    return visitMergeDeclarationMarker(<MergeDeclarationMarker>node);

                case SyntaxKind.EndOfDeclarationMarker:
                    return visitEndOfDeclarationMarker(<EndOfDeclarationMarker>node);

                default:
                    return destructuringVisitor(node);
            }
        }

        /**
         * Visits the body of a ForStatement to hoist declarations.
         *
         * @param node The node to visit.
         */
        function visitForStatement(node: ForStatement): VisitResult<Statement> {
            const savedEnclosingBlockScopedContainer = enclosingBlockScopedContainer;
            enclosingBlockScopedContainer = node;

            node = updateFor(
                node,
                visitForInitializer(node.initializer),
                visitNode(node.condition, destructuringVisitor, isExpression, /*optional*/ true),
                visitNode(node.incrementor, destructuringVisitor, isExpression, /*optional*/ true),
                visitNode(node.statement, nestedElementVisitor, isStatement)
            );

            enclosingBlockScopedContainer = savedEnclosingBlockScopedContainer;
            return node;
        }

        /**
         * Visits the body of a ForInStatement to hoist declarations.
         *
         * @param node The node to visit.
         */
        function visitForInStatement(node: ForInStatement): VisitResult<Statement> {
            const savedEnclosingBlockScopedContainer = enclosingBlockScopedContainer;
            enclosingBlockScopedContainer = node;

            node = updateForIn(
                node,
                visitForInitializer(node.initializer),
                visitNode(node.expression, destructuringVisitor, isExpression),
                visitNode(node.statement, nestedElementVisitor, isStatement, /*optional*/ false, liftToBlock)
            );

            enclosingBlockScopedContainer = savedEnclosingBlockScopedContainer;
            return node;
        }

        /**
         * Visits the body of a ForOfStatement to hoist declarations.
         *
         * @param node The node to visit.
         */
        function visitForOfStatement(node: ForOfStatement): VisitResult<Statement> {
            const savedEnclosingBlockScopedContainer = enclosingBlockScopedContainer;
            enclosingBlockScopedContainer = node;

            node = updateForOf(
                node,
                visitForInitializer(node.initializer),
                visitNode(node.expression, destructuringVisitor, isExpression),
                visitNode(node.statement, nestedElementVisitor, isStatement, /*optional*/ false, liftToBlock)
            );

            enclosingBlockScopedContainer = savedEnclosingBlockScopedContainer;
            return node;
        }

        /**
         * Determines whether to hoist the initializer of a ForStatement, ForInStatement, or
         * ForOfStatement.
         *
         * @param node The node to test.
         */
        function shouldHoistForInitializer(node: ForInitializer): node is VariableDeclarationList {
            return isVariableDeclarationList(node)
                && shouldHoistVariableDeclarationList(node);
        }

        /**
         * Visits the initializer of a ForStatement, ForInStatement, or ForOfStatement
         *
         * @param node The node to visit.
         */
        function visitForInitializer(node: ForInitializer): ForInitializer {
            if (shouldHoistForInitializer(node)) {
                let expressions: Expression[];
                for (const variable of node.declarations) {
                    expressions = append(expressions, transformInitializedVariable(variable, /*isExportedDeclaration*/ false));
                }

                return expressions ? inlineExpressions(expressions) : createOmittedExpression();
            }
            else {
                return visitEachChild(node, nestedElementVisitor, context);
            }
        }

        /**
         * Visits the body of a DoStatement to hoist declarations.
         *
         * @param node The node to visit.
         */
        function visitDoStatement(node: DoStatement): VisitResult<Statement> {
            return updateDo(
                node,
                visitNode(node.statement, nestedElementVisitor, isStatement, /*optional*/ false, liftToBlock),
                visitNode(node.expression, destructuringVisitor, isExpression)
            );
        }

        /**
         * Visits the body of a WhileStatement to hoist declarations.
         *
         * @param node The node to visit.
         */
        function visitWhileStatement(node: WhileStatement): VisitResult<Statement> {
            return updateWhile(
                node,
                visitNode(node.expression, destructuringVisitor, isExpression),
                visitNode(node.statement, nestedElementVisitor, isStatement, /*optional*/ false, liftToBlock)
            );
        }

        /**
         * Visits the body of a LabeledStatement to hoist declarations.
         *
         * @param node The node to visit.
         */
        function visitLabeledStatement(node: LabeledStatement): VisitResult<Statement> {
            return updateLabel(
                node,
                node.label,
                visitNode(node.statement, nestedElementVisitor, isStatement, /*optional*/ false, liftToBlock)
            );
        }

        /**
         * Visits the body of a WithStatement to hoist declarations.
         *
         * @param node The node to visit.
         */
        function visitWithStatement(node: WithStatement): VisitResult<Statement> {
            return updateWith(
                node,
                visitNode(node.expression, destructuringVisitor, isExpression),
                visitNode(node.statement, nestedElementVisitor, isStatement, /*optional*/ false, liftToBlock)
            );
        }

        /**
         * Visits the body of a SwitchStatement to hoist declarations.
         *
         * @param node The node to visit.
         */
        function visitSwitchStatement(node: SwitchStatement): VisitResult<Statement> {
            return updateSwitch(
                node,
                visitNode(node.expression, destructuringVisitor, isExpression),
                visitNode(node.caseBlock, nestedElementVisitor, isCaseBlock)
            );
        }

        /**
         * Visits the body of a CaseBlock to hoist declarations.
         *
         * @param node The node to visit.
         */
        function visitCaseBlock(node: CaseBlock): CaseBlock {
            const savedEnclosingBlockScopedContainer = enclosingBlockScopedContainer;
            enclosingBlockScopedContainer = node;

            node = updateCaseBlock(
                node,
                visitNodes(node.clauses, nestedElementVisitor, isCaseOrDefaultClause)
            );

            enclosingBlockScopedContainer = savedEnclosingBlockScopedContainer;
            return node;
        }

        /**
         * Visits the body of a CaseClause to hoist declarations.
         *
         * @param node The node to visit.
         */
        function visitCaseClause(node: CaseClause): VisitResult<CaseOrDefaultClause> {
            return updateCaseClause(
                node,
                visitNode(node.expression, destructuringVisitor, isExpression),
                visitNodes(node.statements, nestedElementVisitor, isStatement)
            );
        }

        /**
         * Visits the body of a DefaultClause to hoist declarations.
         *
         * @param node The node to visit.
         */
        function visitDefaultClause(node: DefaultClause): VisitResult<CaseOrDefaultClause> {
            return visitEachChild(node, nestedElementVisitor, context);
        }

        /**
         * Visits the body of a TryStatement to hoist declarations.
         *
         * @param node The node to visit.
         */
        function visitTryStatement(node: TryStatement): VisitResult<Statement> {
            return visitEachChild(node, nestedElementVisitor, context);
        }

        /**
         * Visits the body of a CatchClause to hoist declarations.
         *
         * @param node The node to visit.
         */
        function visitCatchClause(node: CatchClause): CatchClause {
            const savedEnclosingBlockScopedContainer = enclosingBlockScopedContainer;
            enclosingBlockScopedContainer = node;

            node = updateCatchClause(
                node,
                node.variableDeclaration,
                visitNode(node.block, nestedElementVisitor, isBlock)
            );

            enclosingBlockScopedContainer = savedEnclosingBlockScopedContainer;
            return node;
        }

        /**
         * Visits the body of a Block to hoist declarations.
         *
         * @param node The node to visit.
         */
        function visitBlock(node: Block): Block {
            const savedEnclosingBlockScopedContainer = enclosingBlockScopedContainer;
            enclosingBlockScopedContainer = node;

            node = visitEachChild(node, nestedElementVisitor, context);

            enclosingBlockScopedContainer = savedEnclosingBlockScopedContainer;
            return node;
        }

        //
        // Destructuring Assignment Visitors
        //

        /**
         * Visit nodes to flatten destructuring assignments to exported symbols.
         *
         * @param node The node to visit.
         */
        function destructuringVisitor(node: Node): VisitResult<Node> {
            if (node.transformFlags & TransformFlags.DestructuringAssignment
                && node.kind === SyntaxKind.BinaryExpression) {
                return visitDestructuringAssignment(<DestructuringAssignment>node);
            }
            else if (node.transformFlags & TransformFlags.ContainsDestructuringAssignment) {
                return visitEachChild(node, destructuringVisitor, context);
            }
            else {
                return node;
            }
        }

        /**
         * Visits a DestructuringAssignment to flatten destructuring to exported symbols.
         *
         * @param node The node to visit.
         */
        function visitDestructuringAssignment(node: DestructuringAssignment): VisitResult<Expression> {
            if (hasExportedReferenceInDestructuringTarget(node.left)) {
                return flattenDestructuringAssignment(context, node, /*needsValue*/ true, hoistVariableDeclaration, destructuringVisitor);
            }

            return visitEachChild(node, destructuringVisitor, context);
        }

        /**
         * Determines whether the target of a destructuring assigment refers to an exported symbol.
         *
         * @param node The destructuring target.
         */
        function hasExportedReferenceInDestructuringTarget(node: Expression | ObjectLiteralElementLike): boolean {
            if (isAssignmentExpression(node)) {
                return hasExportedReferenceInDestructuringTarget(node.left);
            }
            else if (isSpreadElementExpression(node)) {
                return hasExportedReferenceInDestructuringTarget(node.expression);
            }
            else if (isObjectLiteralExpression(node)) {
                return some(node.properties, hasExportedReferenceInDestructuringTarget);
            }
            else if (isArrayLiteralExpression(node)) {
                return some(node.elements, hasExportedReferenceInDestructuringTarget);
            }
            else if (isShorthandPropertyAssignment(node)) {
                return hasExportedReferenceInDestructuringTarget(node.name);
            }
            else if (isPropertyAssignment(node)) {
                return hasExportedReferenceInDestructuringTarget(node.initializer);
            }
            else if (isIdentifier(node)) {
                const container = resolver.getReferencedExportContainer(node);
                return container !== undefined && container.kind === SyntaxKind.SourceFile;
            }
            else {
                return false;
            }
        }

        //
        // Modifier Visitors
        //

        /**
         * Visit nodes to elide module-specific modifiers.
         *
         * @param node The node to visit.
         */
        function modifierVisitor(node: Node): VisitResult<Node> {
            switch (node.kind) {
                case SyntaxKind.ExportKeyword:
                case SyntaxKind.DefaultKeyword:
                    return undefined;
            }
            return node;
        }

        //
        // Emit Notification
        //

        /**
         * Hook for node emit notifications.
         *
         * @param emitContext A context hint for the emitter.
         * @param node The node to emit.
         * @param emit A callback used to emit the node in the printer.
         */
        function onEmitNode(emitContext: EmitContext, node: Node, emitCallback: (emitContext: EmitContext, node: Node) => void): void {
            if (node.kind === SyntaxKind.SourceFile) {
                const id = getOriginalNodeId(node);
                currentSourceFile = <SourceFile>node;
                moduleInfo = moduleInfoMap[id];
                exportFunction = exportFunctionsMap[id];
                noSubstitution = noSubstitutionMap[id];

                if (noSubstitution) {
                    delete noSubstitutionMap[id];
                }

                previousOnEmitNode(emitContext, node, emitCallback);

                currentSourceFile = undefined;
                moduleInfo = undefined;
                exportFunction = undefined;
                noSubstitution = undefined;
            }
            else {
                previousOnEmitNode(emitContext, node, emitCallback);
            }
        }

        //
        // Substitutions
        //

        /**
         * Hooks node substitutions.
         *
         * @param emitContext A context hint for the emitter.
         * @param node The node to substitute.
         */
        function onSubstituteNode(emitContext: EmitContext, node: Node) {
            node = previousOnSubstituteNode(emitContext, node);
            if (isSubstitutionPrevented(node)) {
                return node;
            }

            if (emitContext === EmitContext.Expression) {
                return substituteExpression(<Expression>node);
            }

            return node;
        }

        /**
         * Substitute the expression, if necessary.
         *
         * @param node The node to substitute.
         */
        function substituteExpression(node: Expression) {
            switch (node.kind) {
                case SyntaxKind.Identifier:
                    return substituteExpressionIdentifier(<Identifier>node);
                case SyntaxKind.BinaryExpression:
                    return substituteBinaryExpression(<BinaryExpression>node);
                case SyntaxKind.PrefixUnaryExpression:
                case SyntaxKind.PostfixUnaryExpression:
                    return substituteUnaryExpression(<PrefixUnaryExpression | PostfixUnaryExpression>node);
            }

            return node;
        }

        /**
         * Substitution for an Identifier expression that may contain an imported or exported symbol.
         *
         * @param node The node to substitute.
         */
        function substituteExpressionIdentifier(node: Identifier): Expression {
            // When we see an identifier in an expression position that
            // points to an imported symbol, we should substitute a qualified
            // reference to the imported symbol if one is needed.
            //
            // - We do not substitute generated identifiers for any reason.
            // - We do not substitute identifiers tagged with the LocalName flag.
            if (!isGeneratedIdentifier(node) && !isLocalName(node)) {
                const importDeclaration = resolver.getReferencedImportDeclaration(node);
                if (importDeclaration) {
                    if (isImportClause(importDeclaration)) {
                        return createPropertyAccess(
                            getGeneratedNameForNode(importDeclaration.parent),
                            createIdentifier("default"),
                            /*location*/ node
                        );
                    }
                    else if (isImportSpecifier(importDeclaration)) {
                        return createPropertyAccess(
                            getGeneratedNameForNode(importDeclaration.parent.parent.parent),
                            getSynthesizedClone(importDeclaration.propertyName || importDeclaration.name),
                            /*location*/ node
                        );
                    }
                }
            }

            return node;
        }

        /**
         * Substitution for a BinaryExpression that may contain an imported or exported symbol.
         *
         * @param node The node to substitute.
         */
        function substituteBinaryExpression(node: BinaryExpression): Expression {
            // When we see an assignment expression whose left-hand side is an exported symbol,
            // we should ensure all exports of that symbol are updated with the correct value.
            //
            // - We do not substitute generated identifiers for any reason.
            // - We do not substitute identifiers tagged with the LocalName flag.
            // - We do not substitute identifiers that were originally the name of an enum or
            //   namespace due to how they are transformed in TypeScript.
            // - We only substitute identifiers that are exported at the top level.
            if (isAssignmentOperator(node.operatorToken.kind)
                && isIdentifier(node.left)
                && !isGeneratedIdentifier(node.left)
                && !isLocalName(node.left)
                && !isDeclarationNameOfEnumOrNamespace(node.left)) {
                const exportedNames = getExports(node.left);
                if (exportedNames) {
                    // For each additional export of the declaration, apply an export assignment.
                    let expression: Expression = node;
                    for (const exportName of exportedNames) {
                        expression = createExportExpression(exportName, preventSubstitution(expression));
                    }

                    return expression;
                }
            }

            return node;
        }

        /**
         * Substitution for a UnaryExpression that may contain an imported or exported symbol.
         *
         * @param node The node to substitute.
         */
        function substituteUnaryExpression(node: PrefixUnaryExpression | PostfixUnaryExpression): Expression {
            // When we see a prefix or postfix increment expression whose operand is an exported
            // symbol, we should ensure all exports of that symbol are updated with the correct
            // value.
            //
            // - We do not substitute generated identifiers for any reason.
            // - We do not substitute identifiers tagged with the LocalName flag.
            // - We do not substitute identifiers that were originally the name of an enum or
            //   namespace due to how they are transformed in TypeScript.
            // - We only substitute identifiers that are exported at the top level.
            if ((node.operator === SyntaxKind.PlusPlusToken || node.operator === SyntaxKind.MinusMinusToken)
                && isIdentifier(node.operand)
                && !isGeneratedIdentifier(node.operand)
                && !isLocalName(node.operand)
                && !isDeclarationNameOfEnumOrNamespace(node.operand)) {
                const exportedNames = getExports(node.operand);
                if (exportedNames) {
                    let expression: Expression = node.kind === SyntaxKind.PostfixUnaryExpression
                        ? createPrefix(
                            node.operator,
                            node.operand,
                            /*location*/ node)
                        : node;

                    for (const exportName of exportedNames) {
                        expression = createExportExpression(exportName, preventSubstitution(expression));
                    }

                    if (node.kind === SyntaxKind.PostfixUnaryExpression) {
                        expression = node.operator === SyntaxKind.PlusPlusToken
                            ? createSubtract(preventSubstitution(expression), createLiteral(1))
                            : createAdd(preventSubstitution(expression), createLiteral(1));
                    }

                    return expression;
                }
            }

            return node;
        }

        /**
         * Gets the exports of a name.
         *
         * @param name The name.
         */
        function getExports(name: Identifier) {
            let exportedNames: Identifier[];
            if (!isGeneratedIdentifier(name)) {
                const valueDeclaration = resolver.getReferencedImportDeclaration(name)
                    || resolver.getReferencedValueDeclaration(name);

                if (valueDeclaration) {
                    const exportContainer = resolver.getReferencedExportContainer(name, /*prefixLocals*/ false);
                    if (exportContainer && exportContainer.kind === SyntaxKind.SourceFile) {
                        exportedNames = append(exportedNames, getDeclarationName(valueDeclaration));
                    }

                    exportedNames = addRange(exportedNames, moduleInfo && moduleInfo.exportedBindings[getOriginalNodeId(valueDeclaration)]);
                }
            }

            return exportedNames;
        }

        /**
         * Prevent substitution of a node for this transformer.
         *
         * @param node The node which should not be substituted.
         */
        function preventSubstitution<T extends Node>(node: T): T {
            if (noSubstitution === undefined) noSubstitution = createMap<boolean>();
            noSubstitution[getNodeId(node)] = true;
            return node;
        }

        /**
         * Determines whether a node should not be substituted.
         *
         * @param node The node to test.
         */
        function isSubstitutionPrevented(node: Node) {
            return noSubstitution && node.id && noSubstitution[node.id];
        }
    }
}
<|MERGE_RESOLUTION|>--- conflicted
+++ resolved
@@ -1,1787 +1,1755 @@
-/// <reference path="../../factory.ts" />
-/// <reference path="../../visitor.ts" />
-
-/*@internal*/
-namespace ts {
-    export function transformSystemModule(context: TransformationContext) {
-        interface DependencyGroup {
-            name: StringLiteral;
-            externalImports: (ImportDeclaration | ImportEqualsDeclaration | ExportDeclaration)[];
-        }
-
-        const {
-            startLexicalEnvironment,
-            endLexicalEnvironment,
-            hoistVariableDeclaration
-        } = context;
-
-        const compilerOptions = context.getCompilerOptions();
-        const resolver = context.getEmitResolver();
-        const host = context.getEmitHost();
-        const previousOnSubstituteNode = context.onSubstituteNode;
-        const previousOnEmitNode = context.onEmitNode;
-        context.onSubstituteNode = onSubstituteNode;
-        context.onEmitNode = onEmitNode;
-        context.enableSubstitution(SyntaxKind.Identifier); // Substitutes expression identifiers for imported symbols.
-        context.enableSubstitution(SyntaxKind.BinaryExpression); // Substitutes assignments to exported symbols.
-        context.enableSubstitution(SyntaxKind.PrefixUnaryExpression); // Substitutes updates to exported symbols.
-        context.enableSubstitution(SyntaxKind.PostfixUnaryExpression); // Substitutes updates to exported symbols.
-        context.enableEmitNotification(SyntaxKind.SourceFile); // Restore state when substituting nodes in a file.
-
-        const moduleInfoMap = createMap<ExternalModuleInfo>(); // The ExternalModuleInfo for each file.
-        const deferredExports = createMap<Statement[]>(); // Exports to defer until an EndOfDeclarationMarker is found.
-        const exportFunctionsMap = createMap<Identifier>(); // The export function associated with a source file.
-        const noSubstitutionMap = createMap<Map<boolean>>(); // Set of nodes for which substitution rules should be ignored for each file.
-
-        let currentSourceFile: SourceFile; // The current file.
-        let moduleInfo: ExternalModuleInfo; // ExternalModuleInfo for the current file.
-        let exportFunction: Identifier; // The export function for the current file.
-        let contextObject: Identifier; // The context object for the current file.
-        let hoistedStatements: Statement[];
-        let enclosingBlockScopedContainer: Node;
-        let noSubstitution: Map<boolean>; // Set of nodes for which substitution rules should be ignored.
-
-        return transformSourceFile;
-
-        /**
-         * Transforms the module aspects of a SourceFile.
-         *
-         * @param node The SourceFile node.
-         */
-        function transformSourceFile(node: SourceFile) {
-            if (isDeclarationFile(node)
-                || !(isExternalModule(node)
-                    || compilerOptions.isolatedModules)) {
-                return node;
-            }
-
-            const id = getOriginalNodeId(node);
-            currentSourceFile = node;
-            enclosingBlockScopedContainer = node;
-
-            // System modules have the following shape:
-            //
-            //     System.register(['dep-1', ... 'dep-n'], function(exports) {/* module body function */})
-            //
-            // The parameter 'exports' here is a callback '<T>(name: string, value: T) => T' that
-            // is used to publish exported values. 'exports' returns its 'value' argument so in
-            // most cases expressions that mutate exported values can be rewritten as:
-            //
-            //     expr -> exports('name', expr)
-            //
-            // The only exception in this rule is postfix unary operators,
-            // see comment to 'substitutePostfixUnaryExpression' for more details
-
-            // Collect information about the external module and dependency groups.
-            moduleInfo = moduleInfoMap[id] = collectExternalModuleInfo(node, resolver);
-
-            // Make sure that the name of the 'exports' function does not conflict with
-            // existing identifiers.
-            exportFunction = exportFunctionsMap[id] = createUniqueName("exports");
-            contextObject = createUniqueName("context");
-
-            // Add the body of the module.
-            const dependencyGroups = collectDependencyGroups(moduleInfo.externalImports);
-            const moduleBodyFunction = createFunctionExpression(
-                /*modifiers*/ undefined,
-                /*asteriskToken*/ undefined,
-                /*name*/ undefined,
-                /*typeParameters*/ undefined,
-                [
-                    createParameter(/*decorators*/ undefined, /*modifiers*/ undefined, /*dotDotDotToken*/ undefined, exportFunction),
-                    createParameter(/*decorators*/ undefined, /*modifiers*/ undefined, /*dotDotDotToken*/ undefined, contextObject)
-                ],
-                /*type*/ undefined,
-                createSystemModuleBody(node, dependencyGroups)
-            );
-
-            // Write the call to `System.register`
-            // Clear the emit-helpers flag for later passes since we'll have already used it in the module body
-            // So the helper will be emit at the correct position instead of at the top of the source-file
-            const moduleName = tryGetModuleNameFromFile(node, host, compilerOptions);
-            const dependencies = createArrayLiteral(map(dependencyGroups, dependencyGroup => dependencyGroup.name));
-            const updated = updateSourceFileNode(
-                node,
-                createNodeArray([
-                    createStatement(
-                        createCall(
-                            createPropertyAccess(createIdentifier("System"), "register"),
-                            /*typeArguments*/ undefined,
-                            moduleName
-                                ? [moduleName, dependencies, moduleBodyFunction]
-                                : [dependencies, moduleBodyFunction]
-                        )
-                    )
-                ], node.statements)
-            );
-
-            setEmitFlags(updated, getEmitFlags(node) & ~EmitFlags.EmitEmitHelpers);
-
-            if (noSubstitution) {
-                noSubstitutionMap[id] = noSubstitution;
-                noSubstitution = undefined;
-            }
-
-            currentSourceFile = undefined;
-            moduleInfo = undefined;
-            exportFunction = undefined;
-            contextObject = undefined;
-            hoistedStatements = undefined;
-            enclosingBlockScopedContainer = undefined;
-
-            return aggregateTransformFlags(updated);
-        }
-
-        /**
-         * Collects the dependency groups for this files imports.
-         *
-         * @param externalImports The imports for the file.
-         */
-        function collectDependencyGroups(externalImports: (ImportDeclaration | ImportEqualsDeclaration | ExportDeclaration)[]) {
-            const groupIndices = createMap<number>();
-            const dependencyGroups: DependencyGroup[] = [];
-            for (let i = 0; i < externalImports.length; i++) {
-                const externalImport = externalImports[i];
-                const externalModuleName = getExternalModuleNameLiteral(externalImport, currentSourceFile, host, resolver, compilerOptions);
-                const text = externalModuleName.text;
-                if (hasProperty(groupIndices, text)) {
-                    // deduplicate/group entries in dependency list by the dependency name
-                    const groupIndex = groupIndices[text];
-                    dependencyGroups[groupIndex].externalImports.push(externalImport);
-                }
-                else {
-                    groupIndices[text] = dependencyGroups.length;
-                    dependencyGroups.push({
-                        name: externalModuleName,
-                        externalImports: [externalImport]
-                    });
-                }
-            }
-
-            return dependencyGroups;
-        }
-
-        /**
-         * Adds the statements for the module body function for the source file.
-         *
-         * @param node The source file for the module.
-         * @param dependencyGroups The grouped dependencies of the module.
-         */
-        function createSystemModuleBody(node: SourceFile, dependencyGroups: DependencyGroup[]) {
-            // Shape of the body in system modules:
-            //
-            //  function (exports) {
-            //      <list of local aliases for imports>
-            //      <hoisted variable declarations>
-            //      <hoisted function declarations>
-            //      return {
-            //          setters: [
-            //              <list of setter function for imports>
-            //          ],
-            //          execute: function() {
-            //              <module statements>
-            //          }
-            //      }
-            //      <temp declarations>
-            //  }
-            //
-            // i.e:
-            //
-            //   import {x} from 'file1'
-            //   var y = 1;
-            //   export function foo() { return y + x(); }
-            //   console.log(y);
-            //
-            // Will be transformed to:
-            //
-            //  function(exports) {
-            //      function foo() { return y + file_1.x(); }
-            //      exports("foo", foo);
-            //      var file_1, y;
-            //      return {
-            //          setters: [
-            //              function(v) { file_1 = v }
-            //          ],
-            //          execute(): function() {
-            //              y = 1;
-            //              console.log(y);
-            //          }
-            //      };
-            //  }
-
-            const statements: Statement[] = [];
-
-            // We start a new lexical environment in this function body, but *not* in the
-            // body of the execute function. This allows us to emit temporary declarations
-            // only in the outer module body and not in the inner one.
-            startLexicalEnvironment();
-
-            // Add any prologue directives.
-            const statementOffset = addPrologueDirectives(statements, node.statements, /*ensureUseStrict*/ !compilerOptions.noImplicitUseStrict, sourceElementVisitor);
-
-            // var __moduleName = context_1 && context_1.id;
-            statements.push(
-                createVariableStatement(
-                    /*modifiers*/ undefined,
-                    createVariableDeclarationList([
-                        createVariableDeclaration(
-                            "__moduleName",
-                            /*type*/ undefined,
-                            createLogicalAnd(
-                                contextObject,
-                                createPropertyAccess(contextObject, "id")
-                            )
-                        )
-                    ])
-                )
-            );
-
-            // Visit the statements of the source file, emitting any transformations into
-            // the `executeStatements` array. We do this *before* we fill the `setters` array
-            // as we both emit transformations as well as aggregate some data used when creating
-            // setters. This allows us to reduce the number of times we need to loop through the
-            // statements of the source file.
-            const executeStatements = visitNodes(node.statements, sourceElementVisitor, isStatement, statementOffset);
-
-            // Emit early exports for function declarations.
-            addRange(statements, hoistedStatements);
-
-            // We emit hoisted variables early to align roughly with our previous emit output.
-            // Two key differences in this approach are:
-            // - Temporary variables will appear at the top rather than at the bottom of the file
-            addRange(statements, endLexicalEnvironment());
-
-            const exportStarFunction = addExportStarIfNeeded(statements);
-            statements.push(
-                createReturn(
-                    setMultiLine(
-                        createObjectLiteral([
-                            createPropertyAssignment("setters",
-                                createSettersArray(exportStarFunction, dependencyGroups)
-                            ),
-                            createPropertyAssignment("execute",
-                                createFunctionExpression(
-                                    /*modifiers*/ undefined,
-                                    /*asteriskToken*/ undefined,
-                                    /*name*/ undefined,
-                                    /*typeParameters*/ undefined,
-                                    /*parameters*/ [],
-                                    /*type*/ undefined,
-                                    createBlock(
-                                        executeStatements,
-                                        /*location*/ undefined,
-                                        /*multiLine*/ true
-                                    )
-                                )
-                            )
-                        ]),
-                        /*multiLine*/ true
-                    )
-                )
-            );
-
-            const body = createBlock(statements, /*location*/ undefined, /*multiLine*/ true);
-            setEmitFlags(body, EmitFlags.EmitEmitHelpers);
-            return body;
-        }
-
-        /**
-         * Adds an exportStar function to a statement list if it is needed for the file.
-         *
-         * @param statements A statement list.
-         */
-        function addExportStarIfNeeded(statements: Statement[]) {
-            if (!moduleInfo.hasExportStarsToExportValues) {
-                return;
-            }
-
-            // when resolving exports local exported entries/indirect exported entries in the module
-            // should always win over entries with similar names that were added via star exports
-            // to support this we store names of local/indirect exported entries in a set.
-            // this set is used to filter names brought by star expors.
-
-            // local names set should only be added if we have anything exported
-            if (!moduleInfo.exportedNames && isEmpty(moduleInfo.exportSpecifiers)) {
-                // no exported declarations (export var ...) or export specifiers (export {x})
-                // check if we have any non star export declarations.
-                let hasExportDeclarationWithExportClause = false;
-                for (const externalImport of moduleInfo.externalImports) {
-                    if (externalImport.kind === SyntaxKind.ExportDeclaration && externalImport.exportClause) {
-                        hasExportDeclarationWithExportClause = true;
-                        break;
-                    }
-                }
-
-                if (!hasExportDeclarationWithExportClause) {
-                    // we still need to emit exportStar helper
-                    const exportStarFunction = createExportStarFunction(/*localNames*/ undefined);
-                    statements.push(exportStarFunction);
-                    return exportStarFunction.name;
-                }
-            }
-
-            const exportedNames: ObjectLiteralElementLike[] = [];
-            if (moduleInfo.exportedNames) {
-                for (const exportedLocalName of moduleInfo.exportedNames) {
-                    if (exportedLocalName.text === "default") {
-                        continue;
-                    }
-
-                    // write name of exported declaration, i.e 'export var x...'
-                    exportedNames.push(
-                        createPropertyAssignment(
-                            createLiteral(exportedLocalName),
-                            createLiteral(true)
-                        )
-                    );
-                }
-            }
-
-            for (const externalImport of moduleInfo.externalImports) {
-                if (externalImport.kind !== SyntaxKind.ExportDeclaration) {
-                    continue;
-                }
-
-                const exportDecl = <ExportDeclaration>externalImport;
-                if (!exportDecl.exportClause) {
-                    // export * from ...
-                    continue;
-                }
-
-                for (const element of exportDecl.exportClause.elements) {
-                    // write name of indirectly exported entry, i.e. 'export {x} from ...'
-                    exportedNames.push(
-                        createPropertyAssignment(
-                            createLiteral((element.name || element.propertyName).text),
-                            createLiteral(true)
-                        )
-                    );
-                }
-            }
-
-            const exportedNamesStorageRef = createUniqueName("exportedNames");
-            statements.push(
-                createVariableStatement(
-                    /*modifiers*/ undefined,
-                    createVariableDeclarationList([
-                        createVariableDeclaration(
-                            exportedNamesStorageRef,
-                            /*type*/ undefined,
-                            createObjectLiteral(exportedNames, /*location*/ undefined, /*multiline*/ true)
-                        )
-                    ])
-                )
-            );
-
-            const exportStarFunction = createExportStarFunction(exportedNamesStorageRef);
-            statements.push(exportStarFunction);
-            return exportStarFunction.name;
-        }
-
-        /**
-         * Creates an exportStar function for the file, with an optional set of excluded local
-         * names.
-         *
-         * @param localNames An optional reference to an object containing a set of excluded local
-         * names.
-         */
-        function createExportStarFunction(localNames: Identifier | undefined) {
-            const exportStarFunction = createUniqueName("exportStar");
-            const m = createIdentifier("m");
-            const n = createIdentifier("n");
-            const exports = createIdentifier("exports");
-            let condition: Expression = createStrictInequality(n, createLiteral("default"));
-            if (localNames) {
-                condition = createLogicalAnd(
-                    condition,
-                    createLogicalNot(createHasOwnProperty(localNames, n))
-                );
-            }
-
-            return createFunctionDeclaration(
-                /*decorators*/ undefined,
-                /*modifiers*/ undefined,
-                /*asteriskToken*/ undefined,
-                exportStarFunction,
-                /*typeParameters*/ undefined,
-                [createParameter(/*decorators*/ undefined, /*modifiers*/ undefined, /*dotDotDotToken*/ undefined, m)],
-                /*type*/ undefined,
-                createBlock([
-                    createVariableStatement(
-                        /*modifiers*/ undefined,
-                        createVariableDeclarationList([
-                            createVariableDeclaration(
-                                exports,
-                                /*type*/ undefined,
-                                createObjectLiteral([])
-                            )
-                        ])
-                    ),
-                    createForIn(
-                        createVariableDeclarationList([
-                            createVariableDeclaration(n, /*type*/ undefined)
-                        ]),
-                        m,
-                        createBlock([
-                            setEmitFlags(
-                                createIf(
-                                    condition,
-                                    createStatement(
-                                        createAssignment(
-                                            createElementAccess(exports, n),
-                                            createElementAccess(m, n)
-                                        )
-                                    )
-                                ),
-                                EmitFlags.SingleLine
-                            )
-                        ])
-                    ),
-                    createStatement(
-                        createCall(
-                            exportFunction,
-                            /*typeArguments*/ undefined,
-                            [exports]
-                        )
-                    )
-                ],
-                /*location*/ undefined,
-                /*multiline*/ true)
-            );
-        }
-
-        /**
-         * Creates an array setter callbacks for each dependency group.
-         *
-         * @param exportStarFunction A reference to an exportStarFunction for the file.
-         * @param dependencyGroups An array of grouped dependencies.
-         */
-        function createSettersArray(exportStarFunction: Identifier, dependencyGroups: DependencyGroup[]) {
-            const setters: Expression[] = [];
-            for (const group of dependencyGroups) {
-                // derive a unique name for parameter from the first named entry in the group
-                const localName = forEach(group.externalImports, i => getLocalNameForExternalImport(i, currentSourceFile));
-                const parameterName = localName ? getGeneratedNameForNode(localName) : createUniqueName("");
-                const statements: Statement[] = [];
-                for (const entry of group.externalImports) {
-                    const importVariableName = getLocalNameForExternalImport(entry, currentSourceFile);
-                    switch (entry.kind) {
-                        case SyntaxKind.ImportDeclaration:
-                            if (!(<ImportDeclaration>entry).importClause) {
-                                // 'import "..."' case
-                                // module is imported only for side-effects, no emit required
-                                break;
-                            }
-
-                        // fall-through
-                        case SyntaxKind.ImportEqualsDeclaration:
-                            Debug.assert(importVariableName !== undefined);
-                            // save import into the local
-                            statements.push(
-                                createStatement(
-                                    createAssignment(importVariableName, parameterName)
-                                )
-                            );
-                            break;
-
-                        case SyntaxKind.ExportDeclaration:
-                            Debug.assert(importVariableName !== undefined);
-                            if ((<ExportDeclaration>entry).exportClause) {
-                                //  export {a, b as c} from 'foo'
-                                //
-                                // emit as:
-                                //
-                                //  exports_({
-                                //     "a": _["a"],
-                                //     "c": _["b"]
-                                //  });
-                                const properties: PropertyAssignment[] = [];
-                                for (const e of (<ExportDeclaration>entry).exportClause.elements) {
-                                    properties.push(
-                                        createPropertyAssignment(
-                                            createLiteral(e.name.text),
-                                            createElementAccess(
-                                                parameterName,
-                                                createLiteral((e.propertyName || e.name).text)
-                                            )
-                                        )
-                                    );
-                                }
-
-                                statements.push(
-                                    createStatement(
-                                        createCall(
-                                            exportFunction,
-                                            /*typeArguments*/ undefined,
-                                            [createObjectLiteral(properties, /*location*/ undefined, /*multiline*/ true)]
-                                        )
-                                    )
-                                );
-                            }
-                            else {
-                                //  export * from 'foo'
-                                //
-                                // emit as:
-                                //
-                                //  exportStar(foo_1_1);
-                                statements.push(
-                                    createStatement(
-                                        createCall(
-                                            exportStarFunction,
-                                            /*typeArguments*/ undefined,
-                                            [parameterName]
-                                        )
-                                    )
-                                );
-                            }
-                            break;
-                    }
-                }
-
-                setters.push(
-                    createFunctionExpression(
-                        /*modifiers*/ undefined,
-                        /*asteriskToken*/ undefined,
-                        /*name*/ undefined,
-                        /*typeParameters*/ undefined,
-                        [createParameter(/*decorators*/ undefined, /*modifiers*/ undefined, /*dotDotDotToken*/ undefined, parameterName)],
-                        /*type*/ undefined,
-                        createBlock(statements, /*location*/ undefined, /*multiLine*/ true)
-                    )
-                );
-            }
-
-            return createArrayLiteral(setters, /*location*/ undefined, /*multiLine*/ true);
-        }
-
-        //
-        // Top-level Source Element Visitors
-        //
-
-        /**
-         * Visit source elements at the top-level of a module.
-         *
-         * @param node The node to visit.
-         */
-        function sourceElementVisitor(node: Node): VisitResult<Node> {
-            switch (node.kind) {
-                case SyntaxKind.ImportDeclaration:
-                    return visitImportDeclaration(<ImportDeclaration>node);
-
-                case SyntaxKind.ImportEqualsDeclaration:
-                    return visitImportEqualsDeclaration(<ImportEqualsDeclaration>node);
-
-                case SyntaxKind.ExportDeclaration:
-                    // ExportDeclarations are elided as they are handled via
-                    // `appendExportsOfDeclaration`.
-                    return undefined;
-
-                case SyntaxKind.ExportAssignment:
-                    return visitExportAssignment(<ExportAssignment>node);
-
-                default:
-                    return nestedElementVisitor(node);
-            }
-        }
-
-        /**
-         * Visits an ImportDeclaration node.
-         *
-         * @param node The node to visit.
-         */
-        function visitImportDeclaration(node: ImportDeclaration): VisitResult<Statement> {
-            let statements: Statement[];
-            if (node.importClause) {
-                hoistVariableDeclaration(getLocalNameForExternalImport(node, currentSourceFile));
-            }
-
-            if (hasAssociatedEndOfDeclarationMarker(node)) {
-                // Defer exports until we encounter an EndOfDeclarationMarker node
-                const id = getOriginalNodeId(node);
-                deferredExports[id] = appendExportsOfImportDeclaration(deferredExports[id], node);
-            }
-            else {
-                statements = appendExportsOfImportDeclaration(statements, node);
-            }
-
-            return singleOrMany(statements);
-        }
-
-        /**
-         * Visits an ImportEqualsDeclaration node.
-         *
-         * @param node The node to visit.
-         */
-        function visitImportEqualsDeclaration(node: ImportEqualsDeclaration): VisitResult<Statement> {
-            Debug.assert(isExternalModuleImportEqualsDeclaration(node), "import= for internal module references should be handled in an earlier transformer.");
-
-            let statements: Statement[];
-            hoistVariableDeclaration(getLocalNameForExternalImport(node, currentSourceFile));
-
-            if (hasAssociatedEndOfDeclarationMarker(node)) {
-                // Defer exports until we encounter an EndOfDeclarationMarker node
-                const id = getOriginalNodeId(node);
-                deferredExports[id] = appendExportsOfImportEqualsDeclaration(deferredExports[id], node);
-            }
-            else {
-                statements = appendExportsOfImportEqualsDeclaration(statements, node);
-            }
-
-            return singleOrMany(statements);
-        }
-
-        /**
-         * Visits an ExportAssignment node.
-         *
-         * @param node The node to visit.
-         */
-        function visitExportAssignment(node: ExportAssignment): VisitResult<Statement> {
-            if (node.isExportEquals) {
-                // Elide `export=` as it is illegal in a SystemJS module.
-                return undefined;
-            }
-
-            const expression = visitNode(node.expression, destructuringVisitor, isExpression);
-            const original = node.original;
-            if (original && hasAssociatedEndOfDeclarationMarker(original)) {
-                // Defer exports until we encounter an EndOfDeclarationMarker node
-                const id = getOriginalNodeId(node);
-                deferredExports[id] = appendExportStatement(deferredExports[id], createIdentifier("default"), expression, /*allowComments*/ true);
-            }
-            else {
-                return createExportStatement(createIdentifier("default"), expression, /*allowComments*/ true);
-            }
-        }
-
-        /**
-         * Visits a FunctionDeclaration, hoisting it to the outer module body function.
-         *
-         * @param node The node to visit.
-         */
-        function visitFunctionDeclaration(node: FunctionDeclaration): VisitResult<Statement> {
-            if (hasModifier(node, ModifierFlags.Export)) {
-                hoistedStatements = append(hoistedStatements,
-                    updateFunctionDeclaration(
-                        node,
-                        node.decorators,
-                        visitNodes(node.modifiers, modifierVisitor, isModifier),
-                        getDeclarationName(node, /*allowComments*/ true, /*allowSourceMaps*/ true),
-                        /*typeParameters*/ undefined,
-                        visitNodes(node.parameters, destructuringVisitor, isParameterDeclaration),
-                        /*type*/ undefined,
-                        visitNode(node.body, destructuringVisitor, isBlock)));
-            }
-            else {
-                hoistedStatements = append(hoistedStatements, node);
-            }
-
-            if (hasAssociatedEndOfDeclarationMarker(node)) {
-                // Defer exports until we encounter an EndOfDeclarationMarker node
-                const id = getOriginalNodeId(node);
-                deferredExports[id] = appendExportsOfHoistedDeclaration(deferredExports[id], node);
-            }
-            else {
-                hoistedStatements = appendExportsOfHoistedDeclaration(hoistedStatements, node);
-            }
-
-            return undefined;
-        }
-
-        /**
-         * Visits a ClassDeclaration, hoisting its name to the outer module body function.
-         *
-         * @param node The node to visit.
-         */
-        function visitClassDeclaration(node: ClassDeclaration): VisitResult<Statement> {
-            let statements: Statement[];
-
-            // Hoist the name of the class declaration to the outer module body function.
-            const name = getLocalName(node);
-            hoistVariableDeclaration(name);
-
-            // Rewrite the class declaration into an assignment of a class expression.
-            statements = append(statements,
-                createStatement(
-                    createAssignment(
-                        name,
-                        createClassExpression(
-                            /*modifiers*/ undefined,
-                            node.name,
-                            /*typeParameters*/ undefined,
-                            visitNodes(node.heritageClauses, destructuringVisitor, isHeritageClause),
-                            visitNodes(node.members, destructuringVisitor, isClassElement),
-                            /*location*/ node
-                        )
-                    ),
-                    /*location*/ node
-                )
-            );
-
-            if (hasAssociatedEndOfDeclarationMarker(node)) {
-                // Defer exports until we encounter an EndOfDeclarationMarker node
-                const id = getOriginalNodeId(node);
-                deferredExports[id] = appendExportsOfHoistedDeclaration(deferredExports[id], node);
-            }
-            else {
-                statements = appendExportsOfHoistedDeclaration(statements, node);
-            }
-
-            return singleOrMany(statements);
-        }
-
-        /**
-         * Visits a variable statement, hoisting declared names to the top-level module body.
-         * Each declaration is rewritten into an assignment expression.
-         *
-         * @param node The node to visit.
-         */
-        function visitVariableStatement(node: VariableStatement): VisitResult<Statement> {
-            if (!shouldHoistVariableDeclarationList(node.declarationList)) {
-                return visitNode(node, destructuringVisitor, isStatement);
-            }
-
-            let expressions: Expression[];
-            const isExportedDeclaration = hasModifier(node, ModifierFlags.Export);
-            const isMarkedDeclaration = hasAssociatedEndOfDeclarationMarker(node);
-            for (const variable of node.declarationList.declarations) {
-                if (variable.initializer) {
-                    expressions = append(expressions, transformInitializedVariable(variable, isExportedDeclaration && !isMarkedDeclaration));
-                }
-                else {
-                    hoistBindingElement(variable);
-                }
-            }
-
-            let statements: Statement[];
-            if (expressions) {
-                statements = append(statements, createStatement(inlineExpressions(expressions), /*location*/ node));
-            }
-
-            if (isMarkedDeclaration) {
-                // Defer exports until we encounter an EndOfDeclarationMarker node
-                const id = getOriginalNodeId(node);
-                deferredExports[id] = appendExportsOfVariableStatement(deferredExports[id], node, isExportedDeclaration);
-            }
-            else {
-                statements = appendExportsOfVariableStatement(statements, node, /*exportSelf*/ false);
-            }
-
-            return singleOrMany(statements);
-        }
-
-        /**
-         * Hoists the declared names of a VariableDeclaration or BindingElement.
-         *
-         * @param node The declaration to hoist.
-         */
-        function hoistBindingElement(node: VariableDeclaration | BindingElement): void {
-            if (isBindingPattern(node.name)) {
-                for (const element of node.name.elements) {
-                    if (!isOmittedExpression(element)) {
-                        hoistBindingElement(element);
-                    }
-                }
-            }
-            else {
-                hoistVariableDeclaration(getSynthesizedClone(node.name));
-            }
-        }
-
-        /**
-         * Determines whether a VariableDeclarationList should be hoisted.
-         *
-         * @param node The node to test.
-         */
-        function shouldHoistVariableDeclarationList(node: VariableDeclarationList) {
-            // hoist only non-block scoped declarations or block scoped declarations parented by source file
-            return (getEmitFlags(node) & EmitFlags.NoHoisting) === 0
-                && (enclosingBlockScopedContainer.kind === SyntaxKind.SourceFile
-                    || (getOriginalNode(node).flags & NodeFlags.BlockScoped) === 0);
-        }
-
-        /**
-         * Transform an initialized variable declaration into an expression.
-         *
-         * @param node The node to transform.
-         * @param isExportedDeclaration A value indicating whether the variable is exported.
-         */
-        function transformInitializedVariable(node: VariableDeclaration, isExportedDeclaration: boolean): Expression {
-            const createAssignment = isExportedDeclaration ? createExportedVariableAssignment : createNonExportedVariableAssignment;
-            return isBindingPattern(node.name)
-                ? flattenVariableDestructuringToExpression(node, hoistVariableDeclaration, createAssignment, destructuringVisitor)
-                : createAssignment(node.name, visitNode(node.initializer, destructuringVisitor, isExpression));
-        }
-
-        /**
-         * Creates an assignment expression for an exported variable declaration.
-         *
-         * @param name The name of the variable.
-         * @param value The value of the variable's initializer.
-         * @param location The source map location for the assignment.
-         */
-        function createExportedVariableAssignment(name: Identifier, value: Expression, location?: TextRange) {
-            return createVariableAssignment(name, value, location, /*isExportedDeclaration*/ true);
-        }
-
-        /**
-         * Creates an assignment expression for a non-exported variable declaration.
-         *
-         * @param name The name of the variable.
-         * @param value The value of the variable's initializer.
-         * @param location The source map location for the assignment.
-         */
-        function createNonExportedVariableAssignment(name: Identifier, value: Expression, location?: TextRange) {
-            return createVariableAssignment(name, value, location, /*isExportedDeclaration*/ false);
-        }
-
-        /**
-         * Creates an assignment expression for a variable declaration.
-         *
-         * @param name The name of the variable.
-         * @param value The value of the variable's initializer.
-         * @param location The source map location for the assignment.
-         * @param isExportedDeclaration A value indicating whether the variable is exported.
-         */
-        function createVariableAssignment(name: Identifier, value: Expression, location: TextRange, isExportedDeclaration: boolean) {
-            hoistVariableDeclaration(getSynthesizedClone(name));
-            return isExportedDeclaration
-                ? createExportExpression(name, preventSubstitution(createAssignment(name, value, location)))
-                : preventSubstitution(createAssignment(name, value, location));
-        }
-
-        /**
-         * Visits a MergeDeclarationMarker used as a placeholder for the beginning of a merged
-         * and transformed declaration.
-         *
-         * @param node The node to visit.
-         */
-        function visitMergeDeclarationMarker(node: MergeDeclarationMarker): VisitResult<Statement> {
-            // For an EnumDeclaration or ModuleDeclaration that merges with a preceeding
-            // declaration we do not emit a leading variable declaration. To preserve the
-            // begin/end semantics of the declararation and to properly handle exports
-            // we wrapped the leading variable declaration in a `MergeDeclarationMarker`.
-            //
-            // To balance the declaration, we defer the exports of the elided variable
-            // statement until we visit this declaration's `EndOfDeclarationMarker`.
-            if (hasAssociatedEndOfDeclarationMarker(node) && node.original.kind === SyntaxKind.VariableStatement) {
-                const id = getOriginalNodeId(node);
-                const isExportedDeclaration = hasModifier(node.original, ModifierFlags.Export);
-                deferredExports[id] = appendExportsOfVariableStatement(deferredExports[id], <VariableStatement>node.original, isExportedDeclaration);
-            }
-
-            return node;
-        }
-
-        /**
-         * Determines whether a node has an associated EndOfDeclarationMarker.
-         *
-         * @param node The node to test.
-         */
-        function hasAssociatedEndOfDeclarationMarker(node: Node) {
-            return (getEmitFlags(node) & EmitFlags.HasEndOfDeclarationMarker) !== 0;
-        }
-
-        /**
-         * Visits a DeclarationMarker used as a placeholder for the end of a transformed
-         * declaration.
-         *
-         * @param node The node to visit.
-         */
-        function visitEndOfDeclarationMarker(node: EndOfDeclarationMarker): VisitResult<Statement> {
-            // For some transformations we emit an `EndOfDeclarationMarker` to mark the actual
-            // end of the transformed declaration. We use this marker to emit any deferred exports
-            // of the declaration.
-            const id = getOriginalNodeId(node);
-            const statements = deferredExports[id];
-            if (statements) {
-                delete deferredExports[id];
-                return append(statements, node);
-            }
-
-            return node;
-        }
-
-        /**
-         * Appends the exports of an ImportDeclaration to a statement list, returning the
-         * statement list.
-         *
-         * @param statements A statement list to which the down-level export statements are to be
-         * appended. If `statements` is `undefined`, a new array is allocated if statements are
-         * appended.
-         * @param decl The declaration whose exports are to be recorded.
-         */
-        function appendExportsOfImportDeclaration(statements: Statement[], decl: ImportDeclaration) {
-            if (moduleInfo.exportEquals) {
-                return statements;
-            }
-
-            const importClause = decl.importClause;
-            if (!importClause) {
-                return statements;
-            }
-
-            if (importClause.name) {
-                statements = appendExportsOfDeclaration(statements, importClause);
-            }
-
-            const namedBindings = importClause.namedBindings;
-            if (namedBindings) {
-                switch (namedBindings.kind) {
-                    case SyntaxKind.NamespaceImport:
-                        statements = appendExportsOfDeclaration(statements, namedBindings);
-                        break;
-
-                    case SyntaxKind.NamedImports:
-                        for (const importBinding of namedBindings.elements) {
-                            statements = appendExportsOfDeclaration(statements, importBinding);
-                        }
-
-                        break;
-                }
-            }
-
-            return statements;
-        }
-
-        /**
-         * Appends the export of an ImportEqualsDeclaration to a statement list, returning the
-         * statement list.
-         *
-         * @param statements A statement list to which the down-level export statements are to be
-         * appended. If `statements` is `undefined`, a new array is allocated if statements are
-         * appended.
-         * @param decl The declaration whose exports are to be recorded.
-         */
-        function appendExportsOfImportEqualsDeclaration(statements: Statement[], decl: ImportEqualsDeclaration): Statement[] | undefined {
-            if (moduleInfo.exportEquals) {
-                return statements;
-            }
-
-            return appendExportsOfDeclaration(statements, decl);
-        }
-
-        /**
-         * Appends the exports of a VariableStatement to a statement list, returning the statement
-         * list.
-         *
-         * @param statements A statement list to which the down-level export statements are to be
-         * appended. If `statements` is `undefined`, a new array is allocated if statements are
-         * appended.
-         * @param node The VariableStatement whose exports are to be recorded.
-         * @param exportSelf A value indicating whether to also export each VariableDeclaration of
-         * `nodes` declaration list.
-         */
-        function appendExportsOfVariableStatement(statements: Statement[] | undefined, node: VariableStatement, exportSelf: boolean): Statement[] | undefined {
-            if (moduleInfo.exportEquals) {
-                return statements;
-            }
-
-            for (const decl of node.declarationList.declarations) {
-                if (decl.initializer || exportSelf) {
-                    statements = appendExportsOfBindingElement(statements, decl, exportSelf);
-                }
-            }
-
-            return statements;
-        }
-
-        /**
-         * Appends the exports of a VariableDeclaration or BindingElement to a statement list,
-         * returning the statement list.
-         *
-         * @param statements A statement list to which the down-level export statements are to be
-         * appended. If `statements` is `undefined`, a new array is allocated if statements are
-         * appended.
-         * @param decl The declaration whose exports are to be recorded.
-         * @param exportSelf A value indicating whether to also export the declaration itself.
-         */
-        function appendExportsOfBindingElement(statements: Statement[] | undefined, decl: VariableDeclaration | BindingElement, exportSelf: boolean): Statement[] | undefined {
-            if (moduleInfo.exportEquals) {
-                return statements;
-            }
-
-            if (isBindingPattern(decl.name)) {
-                for (const element of decl.name.elements) {
-                    if (!isOmittedExpression(element)) {
-                        statements = appendExportsOfBindingElement(statements, element, exportSelf);
-                    }
-                }
-            }
-            else if (!isGeneratedIdentifier(decl.name)) {
-                let excludeName: string;
-                if (exportSelf) {
-                    statements = appendExportStatement(statements, decl.name, getLocalName(decl));
-                    excludeName = decl.name.text;
-                }
-
-                statements = appendExportsOfDeclaration(statements, decl, excludeName);
-            }
-
-            return statements;
-        }
-
-        /**
-         * Appends the exports of a ClassDeclaration or FunctionDeclaration to a statement list,
-         * returning the statement list.
-         *
-         * @param statements A statement list to which the down-level export statements are to be
-         * appended. If `statements` is `undefined`, a new array is allocated if statements are
-         * appended.
-         * @param decl The declaration whose exports are to be recorded.
-         */
-        function appendExportsOfHoistedDeclaration(statements: Statement[] | undefined, decl: ClassDeclaration | FunctionDeclaration): Statement[] | undefined {
-            if (moduleInfo.exportEquals) {
-                return statements;
-            }
-
-<<<<<<< HEAD
-        function hasExportedReferenceInArrayDestructuringElement(node: Expression): boolean {
-            if (isSpreadExpression(node)) {
-                const expression = node.expression;
-                return isIdentifier(expression) && isExportedBinding(expression);
-            }
-            else {
-                return hasExportedReferenceInDestructuringElement(node);
-=======
-            let excludeName: string;
-            if (hasModifier(decl, ModifierFlags.Export)) {
-                const exportName = hasModifier(decl, ModifierFlags.Default) ? createLiteral("default") : decl.name;
-                statements = appendExportStatement(statements, exportName, getLocalName(decl));
-                excludeName = exportName.text;
->>>>>>> f307948a
-            }
-
-<<<<<<< HEAD
-        function hasExportedReferenceInDestructuringElement(node: Expression): boolean {
-            if (isBinaryExpression(node)) {
-                const left = node.left;
-                return node.operatorToken.kind === SyntaxKind.EqualsToken
-                    && isDestructuringPattern(left)
-                    && hasExportedReferenceInDestructuringPattern(left);
-            }
-            else if (isIdentifier(node)) {
-                return isExportedBinding(node);
-            }
-            else if (isSpreadExpression(node)) {
-                const expression = node.expression;
-                return isIdentifier(expression) && isExportedBinding(expression);
-            }
-            else if (isDestructuringPattern(node)) {
-                return hasExportedReferenceInDestructuringPattern(node);
-            }
-            else {
-                return false;
-=======
-            if (decl.name) {
-                statements = appendExportsOfDeclaration(statements, decl, excludeName);
->>>>>>> f307948a
-            }
-
-            return statements;
-        }
-
-        /**
-         * Appends the exports of a declaration to a statement list, returning the statement list.
-         *
-         * @param statements A statement list to which the down-level export statements are to be
-         * appended. If `statements` is `undefined`, a new array is allocated if statements are
-         * appended.
-         * @param decl The declaration to export.
-         * @param excludeName An optional name to exclude from exports.
-         */
-        function appendExportsOfDeclaration(statements: Statement[] | undefined, decl: Declaration, excludeName?: string): Statement[] | undefined {
-            if (moduleInfo.exportEquals) {
-                return statements;
-            }
-
-            const name = getDeclarationName(decl);
-            const exportSpecifiers = moduleInfo.exportSpecifiers[name.text];
-            if (exportSpecifiers) {
-                for (const exportSpecifier of exportSpecifiers) {
-                    if (exportSpecifier.name.text !== excludeName) {
-                        statements = appendExportStatement(statements, exportSpecifier.name, name);
-                    }
-                }
-            }
-            return statements;
-        }
-
-        /**
-         * Appends the down-level representation of an export to a statement list, returning the
-         * statement list.
-         *
-         * @param statements A statement list to which the down-level export statements are to be
-         * appended. If `statements` is `undefined`, a new array is allocated if statements are
-         * appended.
-         * @param exportName The name of the export.
-         * @param expression The expression to export.
-         * @param allowComments Whether to allow comments on the export.
-         */
-        function appendExportStatement(statements: Statement[] | undefined, exportName: Identifier | StringLiteral, expression: Expression, allowComments?: boolean): Statement[] | undefined {
-            statements = append(statements, createExportStatement(exportName, expression, allowComments));
-            return statements;
-        }
-
-        /**
-         * Creates a call to the current file's export function to export a value.
-         *
-         * @param name The bound name of the export.
-         * @param value The exported value.
-         * @param allowComments An optional value indicating whether to emit comments for the statement.
-         */
-        function createExportStatement(name: Identifier | StringLiteral, value: Expression, allowComments?: boolean) {
-            const statement = createStatement(createExportExpression(name, value));
-            startOnNewLine(statement);
-            if (!allowComments) {
-                setEmitFlags(statement, EmitFlags.NoComments);
-            }
-
-            return statement;
-        }
-
-        /**
-         * Creates a call to the current file's export function to export a value.
-         *
-         * @param name The bound name of the export.
-         * @param value The exported value.
-         */
-        function createExportExpression(name: Identifier | StringLiteral, value: Expression) {
-            const exportName = isIdentifier(name) ? createLiteral(name) : name;
-            return createCall(exportFunction, /*typeArguments*/ undefined, [exportName, value]);
-        }
-
-        //
-        // Top-Level or Nested Source Element Visitors
-        //
-
-        /**
-         * Visit nested elements at the top-level of a module.
-         *
-         * @param node The node to visit.
-         */
-        function nestedElementVisitor(node: Node): VisitResult<Node> {
-            switch (node.kind) {
-                case SyntaxKind.VariableStatement:
-                    return visitVariableStatement(<VariableStatement>node);
-
-                case SyntaxKind.FunctionDeclaration:
-                    return visitFunctionDeclaration(<FunctionDeclaration>node);
-
-                case SyntaxKind.ClassDeclaration:
-                    return visitClassDeclaration(<ClassDeclaration>node);
-
-                case SyntaxKind.ForStatement:
-                    return visitForStatement(<ForStatement>node);
-
-                case SyntaxKind.ForInStatement:
-                    return visitForInStatement(<ForInStatement>node);
-
-                case SyntaxKind.ForOfStatement:
-                    return visitForOfStatement(<ForOfStatement>node);
-
-                case SyntaxKind.DoStatement:
-                    return visitDoStatement(<DoStatement>node);
-
-                case SyntaxKind.WhileStatement:
-                    return visitWhileStatement(<WhileStatement>node);
-
-                case SyntaxKind.LabeledStatement:
-                    return visitLabeledStatement(<LabeledStatement>node);
-
-                case SyntaxKind.WithStatement:
-                    return visitWithStatement(<WithStatement>node);
-
-                case SyntaxKind.SwitchStatement:
-                    return visitSwitchStatement(<SwitchStatement>node);
-
-                case SyntaxKind.CaseBlock:
-                    return visitCaseBlock(<CaseBlock>node);
-
-                case SyntaxKind.CaseClause:
-                    return visitCaseClause(<CaseClause>node);
-
-                case SyntaxKind.DefaultClause:
-                    return visitDefaultClause(<DefaultClause>node);
-
-                case SyntaxKind.TryStatement:
-                    return visitTryStatement(<TryStatement>node);
-
-                case SyntaxKind.CatchClause:
-                    return visitCatchClause(<CatchClause>node);
-
-                case SyntaxKind.Block:
-                    return visitBlock(<Block>node);
-
-                case SyntaxKind.MergeDeclarationMarker:
-                    return visitMergeDeclarationMarker(<MergeDeclarationMarker>node);
-
-                case SyntaxKind.EndOfDeclarationMarker:
-                    return visitEndOfDeclarationMarker(<EndOfDeclarationMarker>node);
-
-                default:
-                    return destructuringVisitor(node);
-            }
-        }
-
-        /**
-         * Visits the body of a ForStatement to hoist declarations.
-         *
-         * @param node The node to visit.
-         */
-        function visitForStatement(node: ForStatement): VisitResult<Statement> {
-            const savedEnclosingBlockScopedContainer = enclosingBlockScopedContainer;
-            enclosingBlockScopedContainer = node;
-
-            node = updateFor(
-                node,
-                visitForInitializer(node.initializer),
-                visitNode(node.condition, destructuringVisitor, isExpression, /*optional*/ true),
-                visitNode(node.incrementor, destructuringVisitor, isExpression, /*optional*/ true),
-                visitNode(node.statement, nestedElementVisitor, isStatement)
-            );
-
-            enclosingBlockScopedContainer = savedEnclosingBlockScopedContainer;
-            return node;
-        }
-
-        /**
-         * Visits the body of a ForInStatement to hoist declarations.
-         *
-         * @param node The node to visit.
-         */
-        function visitForInStatement(node: ForInStatement): VisitResult<Statement> {
-            const savedEnclosingBlockScopedContainer = enclosingBlockScopedContainer;
-            enclosingBlockScopedContainer = node;
-
-            node = updateForIn(
-                node,
-                visitForInitializer(node.initializer),
-                visitNode(node.expression, destructuringVisitor, isExpression),
-                visitNode(node.statement, nestedElementVisitor, isStatement, /*optional*/ false, liftToBlock)
-            );
-
-            enclosingBlockScopedContainer = savedEnclosingBlockScopedContainer;
-            return node;
-        }
-
-        /**
-         * Visits the body of a ForOfStatement to hoist declarations.
-         *
-         * @param node The node to visit.
-         */
-        function visitForOfStatement(node: ForOfStatement): VisitResult<Statement> {
-            const savedEnclosingBlockScopedContainer = enclosingBlockScopedContainer;
-            enclosingBlockScopedContainer = node;
-
-            node = updateForOf(
-                node,
-                visitForInitializer(node.initializer),
-                visitNode(node.expression, destructuringVisitor, isExpression),
-                visitNode(node.statement, nestedElementVisitor, isStatement, /*optional*/ false, liftToBlock)
-            );
-
-            enclosingBlockScopedContainer = savedEnclosingBlockScopedContainer;
-            return node;
-        }
-
-        /**
-         * Determines whether to hoist the initializer of a ForStatement, ForInStatement, or
-         * ForOfStatement.
-         *
-         * @param node The node to test.
-         */
-        function shouldHoistForInitializer(node: ForInitializer): node is VariableDeclarationList {
-            return isVariableDeclarationList(node)
-                && shouldHoistVariableDeclarationList(node);
-        }
-
-        /**
-         * Visits the initializer of a ForStatement, ForInStatement, or ForOfStatement
-         *
-         * @param node The node to visit.
-         */
-        function visitForInitializer(node: ForInitializer): ForInitializer {
-            if (shouldHoistForInitializer(node)) {
-                let expressions: Expression[];
-                for (const variable of node.declarations) {
-                    expressions = append(expressions, transformInitializedVariable(variable, /*isExportedDeclaration*/ false));
-                }
-
-                return expressions ? inlineExpressions(expressions) : createOmittedExpression();
-            }
-            else {
-                return visitEachChild(node, nestedElementVisitor, context);
-            }
-        }
-
-        /**
-         * Visits the body of a DoStatement to hoist declarations.
-         *
-         * @param node The node to visit.
-         */
-        function visitDoStatement(node: DoStatement): VisitResult<Statement> {
-            return updateDo(
-                node,
-                visitNode(node.statement, nestedElementVisitor, isStatement, /*optional*/ false, liftToBlock),
-                visitNode(node.expression, destructuringVisitor, isExpression)
-            );
-        }
-
-        /**
-         * Visits the body of a WhileStatement to hoist declarations.
-         *
-         * @param node The node to visit.
-         */
-        function visitWhileStatement(node: WhileStatement): VisitResult<Statement> {
-            return updateWhile(
-                node,
-                visitNode(node.expression, destructuringVisitor, isExpression),
-                visitNode(node.statement, nestedElementVisitor, isStatement, /*optional*/ false, liftToBlock)
-            );
-        }
-
-        /**
-         * Visits the body of a LabeledStatement to hoist declarations.
-         *
-         * @param node The node to visit.
-         */
-        function visitLabeledStatement(node: LabeledStatement): VisitResult<Statement> {
-            return updateLabel(
-                node,
-                node.label,
-                visitNode(node.statement, nestedElementVisitor, isStatement, /*optional*/ false, liftToBlock)
-            );
-        }
-
-        /**
-         * Visits the body of a WithStatement to hoist declarations.
-         *
-         * @param node The node to visit.
-         */
-        function visitWithStatement(node: WithStatement): VisitResult<Statement> {
-            return updateWith(
-                node,
-                visitNode(node.expression, destructuringVisitor, isExpression),
-                visitNode(node.statement, nestedElementVisitor, isStatement, /*optional*/ false, liftToBlock)
-            );
-        }
-
-        /**
-         * Visits the body of a SwitchStatement to hoist declarations.
-         *
-         * @param node The node to visit.
-         */
-        function visitSwitchStatement(node: SwitchStatement): VisitResult<Statement> {
-            return updateSwitch(
-                node,
-                visitNode(node.expression, destructuringVisitor, isExpression),
-                visitNode(node.caseBlock, nestedElementVisitor, isCaseBlock)
-            );
-        }
-
-        /**
-         * Visits the body of a CaseBlock to hoist declarations.
-         *
-         * @param node The node to visit.
-         */
-        function visitCaseBlock(node: CaseBlock): CaseBlock {
-            const savedEnclosingBlockScopedContainer = enclosingBlockScopedContainer;
-            enclosingBlockScopedContainer = node;
-
-            node = updateCaseBlock(
-                node,
-                visitNodes(node.clauses, nestedElementVisitor, isCaseOrDefaultClause)
-            );
-
-            enclosingBlockScopedContainer = savedEnclosingBlockScopedContainer;
-            return node;
-        }
-
-        /**
-         * Visits the body of a CaseClause to hoist declarations.
-         *
-         * @param node The node to visit.
-         */
-        function visitCaseClause(node: CaseClause): VisitResult<CaseOrDefaultClause> {
-            return updateCaseClause(
-                node,
-                visitNode(node.expression, destructuringVisitor, isExpression),
-                visitNodes(node.statements, nestedElementVisitor, isStatement)
-            );
-        }
-
-        /**
-         * Visits the body of a DefaultClause to hoist declarations.
-         *
-         * @param node The node to visit.
-         */
-        function visitDefaultClause(node: DefaultClause): VisitResult<CaseOrDefaultClause> {
-            return visitEachChild(node, nestedElementVisitor, context);
-        }
-
-        /**
-         * Visits the body of a TryStatement to hoist declarations.
-         *
-         * @param node The node to visit.
-         */
-        function visitTryStatement(node: TryStatement): VisitResult<Statement> {
-            return visitEachChild(node, nestedElementVisitor, context);
-        }
-
-        /**
-         * Visits the body of a CatchClause to hoist declarations.
-         *
-         * @param node The node to visit.
-         */
-        function visitCatchClause(node: CatchClause): CatchClause {
-            const savedEnclosingBlockScopedContainer = enclosingBlockScopedContainer;
-            enclosingBlockScopedContainer = node;
-
-            node = updateCatchClause(
-                node,
-                node.variableDeclaration,
-                visitNode(node.block, nestedElementVisitor, isBlock)
-            );
-
-            enclosingBlockScopedContainer = savedEnclosingBlockScopedContainer;
-            return node;
-        }
-
-        /**
-         * Visits the body of a Block to hoist declarations.
-         *
-         * @param node The node to visit.
-         */
-        function visitBlock(node: Block): Block {
-            const savedEnclosingBlockScopedContainer = enclosingBlockScopedContainer;
-            enclosingBlockScopedContainer = node;
-
-            node = visitEachChild(node, nestedElementVisitor, context);
-
-            enclosingBlockScopedContainer = savedEnclosingBlockScopedContainer;
-            return node;
-        }
-
-        //
-        // Destructuring Assignment Visitors
-        //
-
-        /**
-         * Visit nodes to flatten destructuring assignments to exported symbols.
-         *
-         * @param node The node to visit.
-         */
-        function destructuringVisitor(node: Node): VisitResult<Node> {
-            if (node.transformFlags & TransformFlags.DestructuringAssignment
-                && node.kind === SyntaxKind.BinaryExpression) {
-                return visitDestructuringAssignment(<DestructuringAssignment>node);
-            }
-            else if (node.transformFlags & TransformFlags.ContainsDestructuringAssignment) {
-                return visitEachChild(node, destructuringVisitor, context);
-            }
-            else {
-                return node;
-            }
-        }
-
-        /**
-         * Visits a DestructuringAssignment to flatten destructuring to exported symbols.
-         *
-         * @param node The node to visit.
-         */
-        function visitDestructuringAssignment(node: DestructuringAssignment): VisitResult<Expression> {
-            if (hasExportedReferenceInDestructuringTarget(node.left)) {
-                return flattenDestructuringAssignment(context, node, /*needsValue*/ true, hoistVariableDeclaration, destructuringVisitor);
-            }
-
-            return visitEachChild(node, destructuringVisitor, context);
-        }
-
-        /**
-         * Determines whether the target of a destructuring assigment refers to an exported symbol.
-         *
-         * @param node The destructuring target.
-         */
-        function hasExportedReferenceInDestructuringTarget(node: Expression | ObjectLiteralElementLike): boolean {
-            if (isAssignmentExpression(node)) {
-                return hasExportedReferenceInDestructuringTarget(node.left);
-            }
-            else if (isSpreadElementExpression(node)) {
-                return hasExportedReferenceInDestructuringTarget(node.expression);
-            }
-            else if (isObjectLiteralExpression(node)) {
-                return some(node.properties, hasExportedReferenceInDestructuringTarget);
-            }
-            else if (isArrayLiteralExpression(node)) {
-                return some(node.elements, hasExportedReferenceInDestructuringTarget);
-            }
-            else if (isShorthandPropertyAssignment(node)) {
-                return hasExportedReferenceInDestructuringTarget(node.name);
-            }
-            else if (isPropertyAssignment(node)) {
-                return hasExportedReferenceInDestructuringTarget(node.initializer);
-            }
-            else if (isIdentifier(node)) {
-                const container = resolver.getReferencedExportContainer(node);
-                return container !== undefined && container.kind === SyntaxKind.SourceFile;
-            }
-            else {
-                return false;
-            }
-        }
-
-        //
-        // Modifier Visitors
-        //
-
-        /**
-         * Visit nodes to elide module-specific modifiers.
-         *
-         * @param node The node to visit.
-         */
-        function modifierVisitor(node: Node): VisitResult<Node> {
-            switch (node.kind) {
-                case SyntaxKind.ExportKeyword:
-                case SyntaxKind.DefaultKeyword:
-                    return undefined;
-            }
-            return node;
-        }
-
-        //
-        // Emit Notification
-        //
-
-        /**
-         * Hook for node emit notifications.
-         *
-         * @param emitContext A context hint for the emitter.
-         * @param node The node to emit.
-         * @param emit A callback used to emit the node in the printer.
-         */
-        function onEmitNode(emitContext: EmitContext, node: Node, emitCallback: (emitContext: EmitContext, node: Node) => void): void {
-            if (node.kind === SyntaxKind.SourceFile) {
-                const id = getOriginalNodeId(node);
-                currentSourceFile = <SourceFile>node;
-                moduleInfo = moduleInfoMap[id];
-                exportFunction = exportFunctionsMap[id];
-                noSubstitution = noSubstitutionMap[id];
-
-                if (noSubstitution) {
-                    delete noSubstitutionMap[id];
-                }
-
-                previousOnEmitNode(emitContext, node, emitCallback);
-
-                currentSourceFile = undefined;
-                moduleInfo = undefined;
-                exportFunction = undefined;
-                noSubstitution = undefined;
-            }
-            else {
-                previousOnEmitNode(emitContext, node, emitCallback);
-            }
-        }
-
-        //
-        // Substitutions
-        //
-
-        /**
-         * Hooks node substitutions.
-         *
-         * @param emitContext A context hint for the emitter.
-         * @param node The node to substitute.
-         */
-        function onSubstituteNode(emitContext: EmitContext, node: Node) {
-            node = previousOnSubstituteNode(emitContext, node);
-            if (isSubstitutionPrevented(node)) {
-                return node;
-            }
-
-            if (emitContext === EmitContext.Expression) {
-                return substituteExpression(<Expression>node);
-            }
-
-            return node;
-        }
-
-        /**
-         * Substitute the expression, if necessary.
-         *
-         * @param node The node to substitute.
-         */
-        function substituteExpression(node: Expression) {
-            switch (node.kind) {
-                case SyntaxKind.Identifier:
-                    return substituteExpressionIdentifier(<Identifier>node);
-                case SyntaxKind.BinaryExpression:
-                    return substituteBinaryExpression(<BinaryExpression>node);
-                case SyntaxKind.PrefixUnaryExpression:
-                case SyntaxKind.PostfixUnaryExpression:
-                    return substituteUnaryExpression(<PrefixUnaryExpression | PostfixUnaryExpression>node);
-            }
-
-            return node;
-        }
-
-        /**
-         * Substitution for an Identifier expression that may contain an imported or exported symbol.
-         *
-         * @param node The node to substitute.
-         */
-        function substituteExpressionIdentifier(node: Identifier): Expression {
-            // When we see an identifier in an expression position that
-            // points to an imported symbol, we should substitute a qualified
-            // reference to the imported symbol if one is needed.
-            //
-            // - We do not substitute generated identifiers for any reason.
-            // - We do not substitute identifiers tagged with the LocalName flag.
-            if (!isGeneratedIdentifier(node) && !isLocalName(node)) {
-                const importDeclaration = resolver.getReferencedImportDeclaration(node);
-                if (importDeclaration) {
-                    if (isImportClause(importDeclaration)) {
-                        return createPropertyAccess(
-                            getGeneratedNameForNode(importDeclaration.parent),
-                            createIdentifier("default"),
-                            /*location*/ node
-                        );
-                    }
-                    else if (isImportSpecifier(importDeclaration)) {
-                        return createPropertyAccess(
-                            getGeneratedNameForNode(importDeclaration.parent.parent.parent),
-                            getSynthesizedClone(importDeclaration.propertyName || importDeclaration.name),
-                            /*location*/ node
-                        );
-                    }
-                }
-            }
-
-            return node;
-        }
-
-        /**
-         * Substitution for a BinaryExpression that may contain an imported or exported symbol.
-         *
-         * @param node The node to substitute.
-         */
-        function substituteBinaryExpression(node: BinaryExpression): Expression {
-            // When we see an assignment expression whose left-hand side is an exported symbol,
-            // we should ensure all exports of that symbol are updated with the correct value.
-            //
-            // - We do not substitute generated identifiers for any reason.
-            // - We do not substitute identifiers tagged with the LocalName flag.
-            // - We do not substitute identifiers that were originally the name of an enum or
-            //   namespace due to how they are transformed in TypeScript.
-            // - We only substitute identifiers that are exported at the top level.
-            if (isAssignmentOperator(node.operatorToken.kind)
-                && isIdentifier(node.left)
-                && !isGeneratedIdentifier(node.left)
-                && !isLocalName(node.left)
-                && !isDeclarationNameOfEnumOrNamespace(node.left)) {
-                const exportedNames = getExports(node.left);
-                if (exportedNames) {
-                    // For each additional export of the declaration, apply an export assignment.
-                    let expression: Expression = node;
-                    for (const exportName of exportedNames) {
-                        expression = createExportExpression(exportName, preventSubstitution(expression));
-                    }
-
-                    return expression;
-                }
-            }
-
-            return node;
-        }
-
-        /**
-         * Substitution for a UnaryExpression that may contain an imported or exported symbol.
-         *
-         * @param node The node to substitute.
-         */
-        function substituteUnaryExpression(node: PrefixUnaryExpression | PostfixUnaryExpression): Expression {
-            // When we see a prefix or postfix increment expression whose operand is an exported
-            // symbol, we should ensure all exports of that symbol are updated with the correct
-            // value.
-            //
-            // - We do not substitute generated identifiers for any reason.
-            // - We do not substitute identifiers tagged with the LocalName flag.
-            // - We do not substitute identifiers that were originally the name of an enum or
-            //   namespace due to how they are transformed in TypeScript.
-            // - We only substitute identifiers that are exported at the top level.
-            if ((node.operator === SyntaxKind.PlusPlusToken || node.operator === SyntaxKind.MinusMinusToken)
-                && isIdentifier(node.operand)
-                && !isGeneratedIdentifier(node.operand)
-                && !isLocalName(node.operand)
-                && !isDeclarationNameOfEnumOrNamespace(node.operand)) {
-                const exportedNames = getExports(node.operand);
-                if (exportedNames) {
-                    let expression: Expression = node.kind === SyntaxKind.PostfixUnaryExpression
-                        ? createPrefix(
-                            node.operator,
-                            node.operand,
-                            /*location*/ node)
-                        : node;
-
-                    for (const exportName of exportedNames) {
-                        expression = createExportExpression(exportName, preventSubstitution(expression));
-                    }
-
-                    if (node.kind === SyntaxKind.PostfixUnaryExpression) {
-                        expression = node.operator === SyntaxKind.PlusPlusToken
-                            ? createSubtract(preventSubstitution(expression), createLiteral(1))
-                            : createAdd(preventSubstitution(expression), createLiteral(1));
-                    }
-
-                    return expression;
-                }
-            }
-
-            return node;
-        }
-
-        /**
-         * Gets the exports of a name.
-         *
-         * @param name The name.
-         */
-        function getExports(name: Identifier) {
-            let exportedNames: Identifier[];
-            if (!isGeneratedIdentifier(name)) {
-                const valueDeclaration = resolver.getReferencedImportDeclaration(name)
-                    || resolver.getReferencedValueDeclaration(name);
-
-                if (valueDeclaration) {
-                    const exportContainer = resolver.getReferencedExportContainer(name, /*prefixLocals*/ false);
-                    if (exportContainer && exportContainer.kind === SyntaxKind.SourceFile) {
-                        exportedNames = append(exportedNames, getDeclarationName(valueDeclaration));
-                    }
-
-                    exportedNames = addRange(exportedNames, moduleInfo && moduleInfo.exportedBindings[getOriginalNodeId(valueDeclaration)]);
-                }
-            }
-
-            return exportedNames;
-        }
-
-        /**
-         * Prevent substitution of a node for this transformer.
-         *
-         * @param node The node which should not be substituted.
-         */
-        function preventSubstitution<T extends Node>(node: T): T {
-            if (noSubstitution === undefined) noSubstitution = createMap<boolean>();
-            noSubstitution[getNodeId(node)] = true;
-            return node;
-        }
-
-        /**
-         * Determines whether a node should not be substituted.
-         *
-         * @param node The node to test.
-         */
-        function isSubstitutionPrevented(node: Node) {
-            return noSubstitution && node.id && noSubstitution[node.id];
-        }
-    }
-}
+/// <reference path="../../factory.ts" />
+/// <reference path="../../visitor.ts" />
+
+/*@internal*/
+namespace ts {
+    export function transformSystemModule(context: TransformationContext) {
+        interface DependencyGroup {
+            name: StringLiteral;
+            externalImports: (ImportDeclaration | ImportEqualsDeclaration | ExportDeclaration)[];
+        }
+
+        const {
+            startLexicalEnvironment,
+            endLexicalEnvironment,
+            hoistVariableDeclaration
+        } = context;
+
+        const compilerOptions = context.getCompilerOptions();
+        const resolver = context.getEmitResolver();
+        const host = context.getEmitHost();
+        const previousOnSubstituteNode = context.onSubstituteNode;
+        const previousOnEmitNode = context.onEmitNode;
+        context.onSubstituteNode = onSubstituteNode;
+        context.onEmitNode = onEmitNode;
+        context.enableSubstitution(SyntaxKind.Identifier); // Substitutes expression identifiers for imported symbols.
+        context.enableSubstitution(SyntaxKind.BinaryExpression); // Substitutes assignments to exported symbols.
+        context.enableSubstitution(SyntaxKind.PrefixUnaryExpression); // Substitutes updates to exported symbols.
+        context.enableSubstitution(SyntaxKind.PostfixUnaryExpression); // Substitutes updates to exported symbols.
+        context.enableEmitNotification(SyntaxKind.SourceFile); // Restore state when substituting nodes in a file.
+
+        const moduleInfoMap = createMap<ExternalModuleInfo>(); // The ExternalModuleInfo for each file.
+        const deferredExports = createMap<Statement[]>(); // Exports to defer until an EndOfDeclarationMarker is found.
+        const exportFunctionsMap = createMap<Identifier>(); // The export function associated with a source file.
+        const noSubstitutionMap = createMap<Map<boolean>>(); // Set of nodes for which substitution rules should be ignored for each file.
+
+        let currentSourceFile: SourceFile; // The current file.
+        let moduleInfo: ExternalModuleInfo; // ExternalModuleInfo for the current file.
+        let exportFunction: Identifier; // The export function for the current file.
+        let contextObject: Identifier; // The context object for the current file.
+        let hoistedStatements: Statement[];
+        let enclosingBlockScopedContainer: Node;
+        let noSubstitution: Map<boolean>; // Set of nodes for which substitution rules should be ignored.
+
+        return transformSourceFile;
+
+        /**
+         * Transforms the module aspects of a SourceFile.
+         *
+         * @param node The SourceFile node.
+         */
+        function transformSourceFile(node: SourceFile) {
+            if (isDeclarationFile(node)
+                || !(isExternalModule(node)
+                    || compilerOptions.isolatedModules)) {
+                return node;
+            }
+
+            const id = getOriginalNodeId(node);
+            currentSourceFile = node;
+            enclosingBlockScopedContainer = node;
+
+            // System modules have the following shape:
+            //
+            //     System.register(['dep-1', ... 'dep-n'], function(exports) {/* module body function */})
+            //
+            // The parameter 'exports' here is a callback '<T>(name: string, value: T) => T' that
+            // is used to publish exported values. 'exports' returns its 'value' argument so in
+            // most cases expressions that mutate exported values can be rewritten as:
+            //
+            //     expr -> exports('name', expr)
+            //
+            // The only exception in this rule is postfix unary operators,
+            // see comment to 'substitutePostfixUnaryExpression' for more details
+
+            // Collect information about the external module and dependency groups.
+            moduleInfo = moduleInfoMap[id] = collectExternalModuleInfo(node, resolver);
+
+            // Make sure that the name of the 'exports' function does not conflict with
+            // existing identifiers.
+            exportFunction = exportFunctionsMap[id] = createUniqueName("exports");
+            contextObject = createUniqueName("context");
+
+            // Add the body of the module.
+            const dependencyGroups = collectDependencyGroups(moduleInfo.externalImports);
+            const moduleBodyFunction = createFunctionExpression(
+                /*modifiers*/ undefined,
+                /*asteriskToken*/ undefined,
+                /*name*/ undefined,
+                /*typeParameters*/ undefined,
+                [
+                    createParameter(/*decorators*/ undefined, /*modifiers*/ undefined, /*dotDotDotToken*/ undefined, exportFunction),
+                    createParameter(/*decorators*/ undefined, /*modifiers*/ undefined, /*dotDotDotToken*/ undefined, contextObject)
+                ],
+                /*type*/ undefined,
+                createSystemModuleBody(node, dependencyGroups)
+            );
+
+            // Write the call to `System.register`
+            // Clear the emit-helpers flag for later passes since we'll have already used it in the module body
+            // So the helper will be emit at the correct position instead of at the top of the source-file
+            const moduleName = tryGetModuleNameFromFile(node, host, compilerOptions);
+            const dependencies = createArrayLiteral(map(dependencyGroups, dependencyGroup => dependencyGroup.name));
+            const updated = updateSourceFileNode(
+                node,
+                createNodeArray([
+                    createStatement(
+                        createCall(
+                            createPropertyAccess(createIdentifier("System"), "register"),
+                            /*typeArguments*/ undefined,
+                            moduleName
+                                ? [moduleName, dependencies, moduleBodyFunction]
+                                : [dependencies, moduleBodyFunction]
+                        )
+                    )
+                ], node.statements)
+            );
+
+            setEmitFlags(updated, getEmitFlags(node) & ~EmitFlags.EmitEmitHelpers);
+
+            if (noSubstitution) {
+                noSubstitutionMap[id] = noSubstitution;
+                noSubstitution = undefined;
+            }
+
+            currentSourceFile = undefined;
+            moduleInfo = undefined;
+            exportFunction = undefined;
+            contextObject = undefined;
+            hoistedStatements = undefined;
+            enclosingBlockScopedContainer = undefined;
+
+            return aggregateTransformFlags(updated);
+        }
+
+        /**
+         * Collects the dependency groups for this files imports.
+         *
+         * @param externalImports The imports for the file.
+         */
+        function collectDependencyGroups(externalImports: (ImportDeclaration | ImportEqualsDeclaration | ExportDeclaration)[]) {
+            const groupIndices = createMap<number>();
+            const dependencyGroups: DependencyGroup[] = [];
+            for (let i = 0; i < externalImports.length; i++) {
+                const externalImport = externalImports[i];
+                const externalModuleName = getExternalModuleNameLiteral(externalImport, currentSourceFile, host, resolver, compilerOptions);
+                const text = externalModuleName.text;
+                if (hasProperty(groupIndices, text)) {
+                    // deduplicate/group entries in dependency list by the dependency name
+                    const groupIndex = groupIndices[text];
+                    dependencyGroups[groupIndex].externalImports.push(externalImport);
+                }
+                else {
+                    groupIndices[text] = dependencyGroups.length;
+                    dependencyGroups.push({
+                        name: externalModuleName,
+                        externalImports: [externalImport]
+                    });
+                }
+            }
+
+            return dependencyGroups;
+        }
+
+        /**
+         * Adds the statements for the module body function for the source file.
+         *
+         * @param node The source file for the module.
+         * @param dependencyGroups The grouped dependencies of the module.
+         */
+        function createSystemModuleBody(node: SourceFile, dependencyGroups: DependencyGroup[]) {
+            // Shape of the body in system modules:
+            //
+            //  function (exports) {
+            //      <list of local aliases for imports>
+            //      <hoisted variable declarations>
+            //      <hoisted function declarations>
+            //      return {
+            //          setters: [
+            //              <list of setter function for imports>
+            //          ],
+            //          execute: function() {
+            //              <module statements>
+            //          }
+            //      }
+            //      <temp declarations>
+            //  }
+            //
+            // i.e:
+            //
+            //   import {x} from 'file1'
+            //   var y = 1;
+            //   export function foo() { return y + x(); }
+            //   console.log(y);
+            //
+            // Will be transformed to:
+            //
+            //  function(exports) {
+            //      function foo() { return y + file_1.x(); }
+            //      exports("foo", foo);
+            //      var file_1, y;
+            //      return {
+            //          setters: [
+            //              function(v) { file_1 = v }
+            //          ],
+            //          execute(): function() {
+            //              y = 1;
+            //              console.log(y);
+            //          }
+            //      };
+            //  }
+
+            const statements: Statement[] = [];
+
+            // We start a new lexical environment in this function body, but *not* in the
+            // body of the execute function. This allows us to emit temporary declarations
+            // only in the outer module body and not in the inner one.
+            startLexicalEnvironment();
+
+            // Add any prologue directives.
+            const statementOffset = addPrologueDirectives(statements, node.statements, /*ensureUseStrict*/ !compilerOptions.noImplicitUseStrict, sourceElementVisitor);
+
+            // var __moduleName = context_1 && context_1.id;
+            statements.push(
+                createVariableStatement(
+                    /*modifiers*/ undefined,
+                    createVariableDeclarationList([
+                        createVariableDeclaration(
+                            "__moduleName",
+                            /*type*/ undefined,
+                            createLogicalAnd(
+                                contextObject,
+                                createPropertyAccess(contextObject, "id")
+                            )
+                        )
+                    ])
+                )
+            );
+
+            // Visit the statements of the source file, emitting any transformations into
+            // the `executeStatements` array. We do this *before* we fill the `setters` array
+            // as we both emit transformations as well as aggregate some data used when creating
+            // setters. This allows us to reduce the number of times we need to loop through the
+            // statements of the source file.
+            const executeStatements = visitNodes(node.statements, sourceElementVisitor, isStatement, statementOffset);
+
+            // Emit early exports for function declarations.
+            addRange(statements, hoistedStatements);
+
+            // We emit hoisted variables early to align roughly with our previous emit output.
+            // Two key differences in this approach are:
+            // - Temporary variables will appear at the top rather than at the bottom of the file
+            addRange(statements, endLexicalEnvironment());
+
+            const exportStarFunction = addExportStarIfNeeded(statements);
+            statements.push(
+                createReturn(
+                    setMultiLine(
+                        createObjectLiteral([
+                            createPropertyAssignment("setters",
+                                createSettersArray(exportStarFunction, dependencyGroups)
+                            ),
+                            createPropertyAssignment("execute",
+                                createFunctionExpression(
+                                    /*modifiers*/ undefined,
+                                    /*asteriskToken*/ undefined,
+                                    /*name*/ undefined,
+                                    /*typeParameters*/ undefined,
+                                    /*parameters*/ [],
+                                    /*type*/ undefined,
+                                    createBlock(
+                                        executeStatements,
+                                        /*location*/ undefined,
+                                        /*multiLine*/ true
+                                    )
+                                )
+                            )
+                        ]),
+                        /*multiLine*/ true
+                    )
+                )
+            );
+
+            const body = createBlock(statements, /*location*/ undefined, /*multiLine*/ true);
+            setEmitFlags(body, EmitFlags.EmitEmitHelpers);
+            return body;
+        }
+
+        /**
+         * Adds an exportStar function to a statement list if it is needed for the file.
+         *
+         * @param statements A statement list.
+         */
+        function addExportStarIfNeeded(statements: Statement[]) {
+            if (!moduleInfo.hasExportStarsToExportValues) {
+                return;
+            }
+
+            // when resolving exports local exported entries/indirect exported entries in the module
+            // should always win over entries with similar names that were added via star exports
+            // to support this we store names of local/indirect exported entries in a set.
+            // this set is used to filter names brought by star expors.
+
+            // local names set should only be added if we have anything exported
+            if (!moduleInfo.exportedNames && isEmpty(moduleInfo.exportSpecifiers)) {
+                // no exported declarations (export var ...) or export specifiers (export {x})
+                // check if we have any non star export declarations.
+                let hasExportDeclarationWithExportClause = false;
+                for (const externalImport of moduleInfo.externalImports) {
+                    if (externalImport.kind === SyntaxKind.ExportDeclaration && externalImport.exportClause) {
+                        hasExportDeclarationWithExportClause = true;
+                        break;
+                    }
+                }
+
+                if (!hasExportDeclarationWithExportClause) {
+                    // we still need to emit exportStar helper
+                    const exportStarFunction = createExportStarFunction(/*localNames*/ undefined);
+                    statements.push(exportStarFunction);
+                    return exportStarFunction.name;
+                }
+            }
+
+            const exportedNames: ObjectLiteralElementLike[] = [];
+            if (moduleInfo.exportedNames) {
+                for (const exportedLocalName of moduleInfo.exportedNames) {
+                    if (exportedLocalName.text === "default") {
+                        continue;
+                    }
+
+                    // write name of exported declaration, i.e 'export var x...'
+                    exportedNames.push(
+                        createPropertyAssignment(
+                            createLiteral(exportedLocalName),
+                            createLiteral(true)
+                        )
+                    );
+                }
+            }
+
+            for (const externalImport of moduleInfo.externalImports) {
+                if (externalImport.kind !== SyntaxKind.ExportDeclaration) {
+                    continue;
+                }
+
+                const exportDecl = <ExportDeclaration>externalImport;
+                if (!exportDecl.exportClause) {
+                    // export * from ...
+                    continue;
+                }
+
+                for (const element of exportDecl.exportClause.elements) {
+                    // write name of indirectly exported entry, i.e. 'export {x} from ...'
+                    exportedNames.push(
+                        createPropertyAssignment(
+                            createLiteral((element.name || element.propertyName).text),
+                            createLiteral(true)
+                        )
+                    );
+                }
+            }
+
+            const exportedNamesStorageRef = createUniqueName("exportedNames");
+            statements.push(
+                createVariableStatement(
+                    /*modifiers*/ undefined,
+                    createVariableDeclarationList([
+                        createVariableDeclaration(
+                            exportedNamesStorageRef,
+                            /*type*/ undefined,
+                            createObjectLiteral(exportedNames, /*location*/ undefined, /*multiline*/ true)
+                        )
+                    ])
+                )
+            );
+
+            const exportStarFunction = createExportStarFunction(exportedNamesStorageRef);
+            statements.push(exportStarFunction);
+            return exportStarFunction.name;
+        }
+
+        /**
+         * Creates an exportStar function for the file, with an optional set of excluded local
+         * names.
+         *
+         * @param localNames An optional reference to an object containing a set of excluded local
+         * names.
+         */
+        function createExportStarFunction(localNames: Identifier | undefined) {
+            const exportStarFunction = createUniqueName("exportStar");
+            const m = createIdentifier("m");
+            const n = createIdentifier("n");
+            const exports = createIdentifier("exports");
+            let condition: Expression = createStrictInequality(n, createLiteral("default"));
+            if (localNames) {
+                condition = createLogicalAnd(
+                    condition,
+                    createLogicalNot(createHasOwnProperty(localNames, n))
+                );
+            }
+
+            return createFunctionDeclaration(
+                /*decorators*/ undefined,
+                /*modifiers*/ undefined,
+                /*asteriskToken*/ undefined,
+                exportStarFunction,
+                /*typeParameters*/ undefined,
+                [createParameter(/*decorators*/ undefined, /*modifiers*/ undefined, /*dotDotDotToken*/ undefined, m)],
+                /*type*/ undefined,
+                createBlock([
+                    createVariableStatement(
+                        /*modifiers*/ undefined,
+                        createVariableDeclarationList([
+                            createVariableDeclaration(
+                                exports,
+                                /*type*/ undefined,
+                                createObjectLiteral([])
+                            )
+                        ])
+                    ),
+                    createForIn(
+                        createVariableDeclarationList([
+                            createVariableDeclaration(n, /*type*/ undefined)
+                        ]),
+                        m,
+                        createBlock([
+                            setEmitFlags(
+                                createIf(
+                                    condition,
+                                    createStatement(
+                                        createAssignment(
+                                            createElementAccess(exports, n),
+                                            createElementAccess(m, n)
+                                        )
+                                    )
+                                ),
+                                EmitFlags.SingleLine
+                            )
+                        ])
+                    ),
+                    createStatement(
+                        createCall(
+                            exportFunction,
+                            /*typeArguments*/ undefined,
+                            [exports]
+                        )
+                    )
+                ],
+                /*location*/ undefined,
+                /*multiline*/ true)
+            );
+        }
+
+        /**
+         * Creates an array setter callbacks for each dependency group.
+         *
+         * @param exportStarFunction A reference to an exportStarFunction for the file.
+         * @param dependencyGroups An array of grouped dependencies.
+         */
+        function createSettersArray(exportStarFunction: Identifier, dependencyGroups: DependencyGroup[]) {
+            const setters: Expression[] = [];
+            for (const group of dependencyGroups) {
+                // derive a unique name for parameter from the first named entry in the group
+                const localName = forEach(group.externalImports, i => getLocalNameForExternalImport(i, currentSourceFile));
+                const parameterName = localName ? getGeneratedNameForNode(localName) : createUniqueName("");
+                const statements: Statement[] = [];
+                for (const entry of group.externalImports) {
+                    const importVariableName = getLocalNameForExternalImport(entry, currentSourceFile);
+                    switch (entry.kind) {
+                        case SyntaxKind.ImportDeclaration:
+                            if (!(<ImportDeclaration>entry).importClause) {
+                                // 'import "..."' case
+                                // module is imported only for side-effects, no emit required
+                                break;
+                            }
+
+                        // fall-through
+                        case SyntaxKind.ImportEqualsDeclaration:
+                            Debug.assert(importVariableName !== undefined);
+                            // save import into the local
+                            statements.push(
+                                createStatement(
+                                    createAssignment(importVariableName, parameterName)
+                                )
+                            );
+                            break;
+
+                        case SyntaxKind.ExportDeclaration:
+                            Debug.assert(importVariableName !== undefined);
+                            if ((<ExportDeclaration>entry).exportClause) {
+                                //  export {a, b as c} from 'foo'
+                                //
+                                // emit as:
+                                //
+                                //  exports_({
+                                //     "a": _["a"],
+                                //     "c": _["b"]
+                                //  });
+                                const properties: PropertyAssignment[] = [];
+                                for (const e of (<ExportDeclaration>entry).exportClause.elements) {
+                                    properties.push(
+                                        createPropertyAssignment(
+                                            createLiteral(e.name.text),
+                                            createElementAccess(
+                                                parameterName,
+                                                createLiteral((e.propertyName || e.name).text)
+                                            )
+                                        )
+                                    );
+                                }
+
+                                statements.push(
+                                    createStatement(
+                                        createCall(
+                                            exportFunction,
+                                            /*typeArguments*/ undefined,
+                                            [createObjectLiteral(properties, /*location*/ undefined, /*multiline*/ true)]
+                                        )
+                                    )
+                                );
+                            }
+                            else {
+                                //  export * from 'foo'
+                                //
+                                // emit as:
+                                //
+                                //  exportStar(foo_1_1);
+                                statements.push(
+                                    createStatement(
+                                        createCall(
+                                            exportStarFunction,
+                                            /*typeArguments*/ undefined,
+                                            [parameterName]
+                                        )
+                                    )
+                                );
+                            }
+                            break;
+                    }
+                }
+
+                setters.push(
+                    createFunctionExpression(
+                        /*modifiers*/ undefined,
+                        /*asteriskToken*/ undefined,
+                        /*name*/ undefined,
+                        /*typeParameters*/ undefined,
+                        [createParameter(/*decorators*/ undefined, /*modifiers*/ undefined, /*dotDotDotToken*/ undefined, parameterName)],
+                        /*type*/ undefined,
+                        createBlock(statements, /*location*/ undefined, /*multiLine*/ true)
+                    )
+                );
+            }
+
+            return createArrayLiteral(setters, /*location*/ undefined, /*multiLine*/ true);
+        }
+
+        //
+        // Top-level Source Element Visitors
+        //
+
+        /**
+         * Visit source elements at the top-level of a module.
+         *
+         * @param node The node to visit.
+         */
+        function sourceElementVisitor(node: Node): VisitResult<Node> {
+            switch (node.kind) {
+                case SyntaxKind.ImportDeclaration:
+                    return visitImportDeclaration(<ImportDeclaration>node);
+
+                case SyntaxKind.ImportEqualsDeclaration:
+                    return visitImportEqualsDeclaration(<ImportEqualsDeclaration>node);
+
+                case SyntaxKind.ExportDeclaration:
+                    // ExportDeclarations are elided as they are handled via
+                    // `appendExportsOfDeclaration`.
+                    return undefined;
+
+                case SyntaxKind.ExportAssignment:
+                    return visitExportAssignment(<ExportAssignment>node);
+
+                default:
+                    return nestedElementVisitor(node);
+            }
+        }
+
+        /**
+         * Visits an ImportDeclaration node.
+         *
+         * @param node The node to visit.
+         */
+        function visitImportDeclaration(node: ImportDeclaration): VisitResult<Statement> {
+            let statements: Statement[];
+            if (node.importClause) {
+                hoistVariableDeclaration(getLocalNameForExternalImport(node, currentSourceFile));
+            }
+
+            if (hasAssociatedEndOfDeclarationMarker(node)) {
+                // Defer exports until we encounter an EndOfDeclarationMarker node
+                const id = getOriginalNodeId(node);
+                deferredExports[id] = appendExportsOfImportDeclaration(deferredExports[id], node);
+            }
+            else {
+                statements = appendExportsOfImportDeclaration(statements, node);
+            }
+
+            return singleOrMany(statements);
+        }
+
+        /**
+         * Visits an ImportEqualsDeclaration node.
+         *
+         * @param node The node to visit.
+         */
+        function visitImportEqualsDeclaration(node: ImportEqualsDeclaration): VisitResult<Statement> {
+            Debug.assert(isExternalModuleImportEqualsDeclaration(node), "import= for internal module references should be handled in an earlier transformer.");
+
+            let statements: Statement[];
+            hoistVariableDeclaration(getLocalNameForExternalImport(node, currentSourceFile));
+
+            if (hasAssociatedEndOfDeclarationMarker(node)) {
+                // Defer exports until we encounter an EndOfDeclarationMarker node
+                const id = getOriginalNodeId(node);
+                deferredExports[id] = appendExportsOfImportEqualsDeclaration(deferredExports[id], node);
+            }
+            else {
+                statements = appendExportsOfImportEqualsDeclaration(statements, node);
+            }
+
+            return singleOrMany(statements);
+        }
+
+        /**
+         * Visits an ExportAssignment node.
+         *
+         * @param node The node to visit.
+         */
+        function visitExportAssignment(node: ExportAssignment): VisitResult<Statement> {
+            if (node.isExportEquals) {
+                // Elide `export=` as it is illegal in a SystemJS module.
+                return undefined;
+            }
+
+            const expression = visitNode(node.expression, destructuringVisitor, isExpression);
+            const original = node.original;
+            if (original && hasAssociatedEndOfDeclarationMarker(original)) {
+                // Defer exports until we encounter an EndOfDeclarationMarker node
+                const id = getOriginalNodeId(node);
+                deferredExports[id] = appendExportStatement(deferredExports[id], createIdentifier("default"), expression, /*allowComments*/ true);
+            }
+            else {
+                return createExportStatement(createIdentifier("default"), expression, /*allowComments*/ true);
+            }
+        }
+
+        /**
+         * Visits a FunctionDeclaration, hoisting it to the outer module body function.
+         *
+         * @param node The node to visit.
+         */
+        function visitFunctionDeclaration(node: FunctionDeclaration): VisitResult<Statement> {
+            if (hasModifier(node, ModifierFlags.Export)) {
+                hoistedStatements = append(hoistedStatements,
+                    updateFunctionDeclaration(
+                        node,
+                        node.decorators,
+                        visitNodes(node.modifiers, modifierVisitor, isModifier),
+                        getDeclarationName(node, /*allowComments*/ true, /*allowSourceMaps*/ true),
+                        /*typeParameters*/ undefined,
+                        visitNodes(node.parameters, destructuringVisitor, isParameterDeclaration),
+                        /*type*/ undefined,
+                        visitNode(node.body, destructuringVisitor, isBlock)));
+            }
+            else {
+                hoistedStatements = append(hoistedStatements, node);
+            }
+
+            if (hasAssociatedEndOfDeclarationMarker(node)) {
+                // Defer exports until we encounter an EndOfDeclarationMarker node
+                const id = getOriginalNodeId(node);
+                deferredExports[id] = appendExportsOfHoistedDeclaration(deferredExports[id], node);
+            }
+            else {
+                hoistedStatements = appendExportsOfHoistedDeclaration(hoistedStatements, node);
+            }
+
+            return undefined;
+        }
+
+        /**
+         * Visits a ClassDeclaration, hoisting its name to the outer module body function.
+         *
+         * @param node The node to visit.
+         */
+        function visitClassDeclaration(node: ClassDeclaration): VisitResult<Statement> {
+            let statements: Statement[];
+
+            // Hoist the name of the class declaration to the outer module body function.
+            const name = getLocalName(node);
+            hoistVariableDeclaration(name);
+
+            // Rewrite the class declaration into an assignment of a class expression.
+            statements = append(statements,
+                createStatement(
+                    createAssignment(
+                        name,
+                        createClassExpression(
+                            /*modifiers*/ undefined,
+                            node.name,
+                            /*typeParameters*/ undefined,
+                            visitNodes(node.heritageClauses, destructuringVisitor, isHeritageClause),
+                            visitNodes(node.members, destructuringVisitor, isClassElement),
+                            /*location*/ node
+                        )
+                    ),
+                    /*location*/ node
+                )
+            );
+
+            if (hasAssociatedEndOfDeclarationMarker(node)) {
+                // Defer exports until we encounter an EndOfDeclarationMarker node
+                const id = getOriginalNodeId(node);
+                deferredExports[id] = appendExportsOfHoistedDeclaration(deferredExports[id], node);
+            }
+            else {
+                statements = appendExportsOfHoistedDeclaration(statements, node);
+            }
+
+            return singleOrMany(statements);
+        }
+
+        /**
+         * Visits a variable statement, hoisting declared names to the top-level module body.
+         * Each declaration is rewritten into an assignment expression.
+         *
+         * @param node The node to visit.
+         */
+        function visitVariableStatement(node: VariableStatement): VisitResult<Statement> {
+            if (!shouldHoistVariableDeclarationList(node.declarationList)) {
+                return visitNode(node, destructuringVisitor, isStatement);
+            }
+
+            let expressions: Expression[];
+            const isExportedDeclaration = hasModifier(node, ModifierFlags.Export);
+            const isMarkedDeclaration = hasAssociatedEndOfDeclarationMarker(node);
+            for (const variable of node.declarationList.declarations) {
+                if (variable.initializer) {
+                    expressions = append(expressions, transformInitializedVariable(variable, isExportedDeclaration && !isMarkedDeclaration));
+                }
+                else {
+                    hoistBindingElement(variable);
+                }
+            }
+
+            let statements: Statement[];
+            if (expressions) {
+                statements = append(statements, createStatement(inlineExpressions(expressions), /*location*/ node));
+            }
+
+            if (isMarkedDeclaration) {
+                // Defer exports until we encounter an EndOfDeclarationMarker node
+                const id = getOriginalNodeId(node);
+                deferredExports[id] = appendExportsOfVariableStatement(deferredExports[id], node, isExportedDeclaration);
+            }
+            else {
+                statements = appendExportsOfVariableStatement(statements, node, /*exportSelf*/ false);
+            }
+
+            return singleOrMany(statements);
+        }
+
+        /**
+         * Hoists the declared names of a VariableDeclaration or BindingElement.
+         *
+         * @param node The declaration to hoist.
+         */
+        function hoistBindingElement(node: VariableDeclaration | BindingElement): void {
+            if (isBindingPattern(node.name)) {
+                for (const element of node.name.elements) {
+                    if (!isOmittedExpression(element)) {
+                        hoistBindingElement(element);
+                    }
+                }
+            }
+            else {
+                hoistVariableDeclaration(getSynthesizedClone(node.name));
+            }
+        }
+
+        /**
+         * Determines whether a VariableDeclarationList should be hoisted.
+         *
+         * @param node The node to test.
+         */
+        function shouldHoistVariableDeclarationList(node: VariableDeclarationList) {
+            // hoist only non-block scoped declarations or block scoped declarations parented by source file
+            return (getEmitFlags(node) & EmitFlags.NoHoisting) === 0
+                && (enclosingBlockScopedContainer.kind === SyntaxKind.SourceFile
+                    || (getOriginalNode(node).flags & NodeFlags.BlockScoped) === 0);
+        }
+
+        /**
+         * Transform an initialized variable declaration into an expression.
+         *
+         * @param node The node to transform.
+         * @param isExportedDeclaration A value indicating whether the variable is exported.
+         */
+        function transformInitializedVariable(node: VariableDeclaration, isExportedDeclaration: boolean): Expression {
+            const createAssignment = isExportedDeclaration ? createExportedVariableAssignment : createNonExportedVariableAssignment;
+            return isBindingPattern(node.name)
+                ? flattenVariableDestructuringToExpression(node, hoistVariableDeclaration, createAssignment, destructuringVisitor)
+                : createAssignment(node.name, visitNode(node.initializer, destructuringVisitor, isExpression));
+        }
+
+        /**
+         * Creates an assignment expression for an exported variable declaration.
+         *
+         * @param name The name of the variable.
+         * @param value The value of the variable's initializer.
+         * @param location The source map location for the assignment.
+         */
+        function createExportedVariableAssignment(name: Identifier, value: Expression, location?: TextRange) {
+            return createVariableAssignment(name, value, location, /*isExportedDeclaration*/ true);
+        }
+
+        /**
+         * Creates an assignment expression for a non-exported variable declaration.
+         *
+         * @param name The name of the variable.
+         * @param value The value of the variable's initializer.
+         * @param location The source map location for the assignment.
+         */
+        function createNonExportedVariableAssignment(name: Identifier, value: Expression, location?: TextRange) {
+            return createVariableAssignment(name, value, location, /*isExportedDeclaration*/ false);
+        }
+
+        /**
+         * Creates an assignment expression for a variable declaration.
+         *
+         * @param name The name of the variable.
+         * @param value The value of the variable's initializer.
+         * @param location The source map location for the assignment.
+         * @param isExportedDeclaration A value indicating whether the variable is exported.
+         */
+        function createVariableAssignment(name: Identifier, value: Expression, location: TextRange, isExportedDeclaration: boolean) {
+            hoistVariableDeclaration(getSynthesizedClone(name));
+            return isExportedDeclaration
+                ? createExportExpression(name, preventSubstitution(createAssignment(name, value, location)))
+                : preventSubstitution(createAssignment(name, value, location));
+        }
+
+        /**
+         * Visits a MergeDeclarationMarker used as a placeholder for the beginning of a merged
+         * and transformed declaration.
+         *
+         * @param node The node to visit.
+         */
+        function visitMergeDeclarationMarker(node: MergeDeclarationMarker): VisitResult<Statement> {
+            // For an EnumDeclaration or ModuleDeclaration that merges with a preceeding
+            // declaration we do not emit a leading variable declaration. To preserve the
+            // begin/end semantics of the declararation and to properly handle exports
+            // we wrapped the leading variable declaration in a `MergeDeclarationMarker`.
+            //
+            // To balance the declaration, we defer the exports of the elided variable
+            // statement until we visit this declaration's `EndOfDeclarationMarker`.
+            if (hasAssociatedEndOfDeclarationMarker(node) && node.original.kind === SyntaxKind.VariableStatement) {
+                const id = getOriginalNodeId(node);
+                const isExportedDeclaration = hasModifier(node.original, ModifierFlags.Export);
+                deferredExports[id] = appendExportsOfVariableStatement(deferredExports[id], <VariableStatement>node.original, isExportedDeclaration);
+            }
+
+            return node;
+        }
+
+        /**
+         * Determines whether a node has an associated EndOfDeclarationMarker.
+         *
+         * @param node The node to test.
+         */
+        function hasAssociatedEndOfDeclarationMarker(node: Node) {
+            return (getEmitFlags(node) & EmitFlags.HasEndOfDeclarationMarker) !== 0;
+        }
+
+        /**
+         * Visits a DeclarationMarker used as a placeholder for the end of a transformed
+         * declaration.
+         *
+         * @param node The node to visit.
+         */
+        function visitEndOfDeclarationMarker(node: EndOfDeclarationMarker): VisitResult<Statement> {
+            // For some transformations we emit an `EndOfDeclarationMarker` to mark the actual
+            // end of the transformed declaration. We use this marker to emit any deferred exports
+            // of the declaration.
+            const id = getOriginalNodeId(node);
+            const statements = deferredExports[id];
+            if (statements) {
+                delete deferredExports[id];
+                return append(statements, node);
+            }
+
+            return node;
+        }
+
+        /**
+         * Appends the exports of an ImportDeclaration to a statement list, returning the
+         * statement list.
+         *
+         * @param statements A statement list to which the down-level export statements are to be
+         * appended. If `statements` is `undefined`, a new array is allocated if statements are
+         * appended.
+         * @param decl The declaration whose exports are to be recorded.
+         */
+        function appendExportsOfImportDeclaration(statements: Statement[], decl: ImportDeclaration) {
+            if (moduleInfo.exportEquals) {
+                return statements;
+            }
+
+            const importClause = decl.importClause;
+            if (!importClause) {
+                return statements;
+            }
+
+            if (importClause.name) {
+                statements = appendExportsOfDeclaration(statements, importClause);
+            }
+
+            const namedBindings = importClause.namedBindings;
+            if (namedBindings) {
+                switch (namedBindings.kind) {
+                    case SyntaxKind.NamespaceImport:
+                        statements = appendExportsOfDeclaration(statements, namedBindings);
+                        break;
+
+                    case SyntaxKind.NamedImports:
+                        for (const importBinding of namedBindings.elements) {
+                            statements = appendExportsOfDeclaration(statements, importBinding);
+                        }
+
+                        break;
+                }
+            }
+
+            return statements;
+        }
+
+        /**
+         * Appends the export of an ImportEqualsDeclaration to a statement list, returning the
+         * statement list.
+         *
+         * @param statements A statement list to which the down-level export statements are to be
+         * appended. If `statements` is `undefined`, a new array is allocated if statements are
+         * appended.
+         * @param decl The declaration whose exports are to be recorded.
+         */
+        function appendExportsOfImportEqualsDeclaration(statements: Statement[], decl: ImportEqualsDeclaration): Statement[] | undefined {
+            if (moduleInfo.exportEquals) {
+                return statements;
+            }
+
+            return appendExportsOfDeclaration(statements, decl);
+        }
+
+        /**
+         * Appends the exports of a VariableStatement to a statement list, returning the statement
+         * list.
+         *
+         * @param statements A statement list to which the down-level export statements are to be
+         * appended. If `statements` is `undefined`, a new array is allocated if statements are
+         * appended.
+         * @param node The VariableStatement whose exports are to be recorded.
+         * @param exportSelf A value indicating whether to also export each VariableDeclaration of
+         * `nodes` declaration list.
+         */
+        function appendExportsOfVariableStatement(statements: Statement[] | undefined, node: VariableStatement, exportSelf: boolean): Statement[] | undefined {
+            if (moduleInfo.exportEquals) {
+                return statements;
+            }
+
+            for (const decl of node.declarationList.declarations) {
+                if (decl.initializer || exportSelf) {
+                    statements = appendExportsOfBindingElement(statements, decl, exportSelf);
+                }
+            }
+
+            return statements;
+        }
+
+        /**
+         * Appends the exports of a VariableDeclaration or BindingElement to a statement list,
+         * returning the statement list.
+         *
+         * @param statements A statement list to which the down-level export statements are to be
+         * appended. If `statements` is `undefined`, a new array is allocated if statements are
+         * appended.
+         * @param decl The declaration whose exports are to be recorded.
+         * @param exportSelf A value indicating whether to also export the declaration itself.
+         */
+        function appendExportsOfBindingElement(statements: Statement[] | undefined, decl: VariableDeclaration | BindingElement, exportSelf: boolean): Statement[] | undefined {
+            if (moduleInfo.exportEquals) {
+                return statements;
+            }
+
+            if (isBindingPattern(decl.name)) {
+                for (const element of decl.name.elements) {
+                    if (!isOmittedExpression(element)) {
+                        statements = appendExportsOfBindingElement(statements, element, exportSelf);
+                    }
+                }
+            }
+            else if (!isGeneratedIdentifier(decl.name)) {
+                let excludeName: string;
+                if (exportSelf) {
+                    statements = appendExportStatement(statements, decl.name, getLocalName(decl));
+                    excludeName = decl.name.text;
+                }
+
+                statements = appendExportsOfDeclaration(statements, decl, excludeName);
+            }
+
+            return statements;
+        }
+
+        /**
+         * Appends the exports of a ClassDeclaration or FunctionDeclaration to a statement list,
+         * returning the statement list.
+         *
+         * @param statements A statement list to which the down-level export statements are to be
+         * appended. If `statements` is `undefined`, a new array is allocated if statements are
+         * appended.
+         * @param decl The declaration whose exports are to be recorded.
+         */
+        function appendExportsOfHoistedDeclaration(statements: Statement[] | undefined, decl: ClassDeclaration | FunctionDeclaration): Statement[] | undefined {
+            if (moduleInfo.exportEquals) {
+                return statements;
+            }
+
+            let excludeName: string;
+            if (hasModifier(decl, ModifierFlags.Export)) {
+                const exportName = hasModifier(decl, ModifierFlags.Default) ? createLiteral("default") : decl.name;
+                statements = appendExportStatement(statements, exportName, getLocalName(decl));
+                excludeName = exportName.text;
+            }
+
+            if (decl.name) {
+                statements = appendExportsOfDeclaration(statements, decl, excludeName);
+            }
+
+            return statements;
+        }
+
+        /**
+         * Appends the exports of a declaration to a statement list, returning the statement list.
+         *
+         * @param statements A statement list to which the down-level export statements are to be
+         * appended. If `statements` is `undefined`, a new array is allocated if statements are
+         * appended.
+         * @param decl The declaration to export.
+         * @param excludeName An optional name to exclude from exports.
+         */
+        function appendExportsOfDeclaration(statements: Statement[] | undefined, decl: Declaration, excludeName?: string): Statement[] | undefined {
+            if (moduleInfo.exportEquals) {
+                return statements;
+            }
+
+            const name = getDeclarationName(decl);
+            const exportSpecifiers = moduleInfo.exportSpecifiers[name.text];
+            if (exportSpecifiers) {
+                for (const exportSpecifier of exportSpecifiers) {
+                    if (exportSpecifier.name.text !== excludeName) {
+                        statements = appendExportStatement(statements, exportSpecifier.name, name);
+                    }
+                }
+            }
+            return statements;
+        }
+
+        /**
+         * Appends the down-level representation of an export to a statement list, returning the
+         * statement list.
+         *
+         * @param statements A statement list to which the down-level export statements are to be
+         * appended. If `statements` is `undefined`, a new array is allocated if statements are
+         * appended.
+         * @param exportName The name of the export.
+         * @param expression The expression to export.
+         * @param allowComments Whether to allow comments on the export.
+         */
+        function appendExportStatement(statements: Statement[] | undefined, exportName: Identifier | StringLiteral, expression: Expression, allowComments?: boolean): Statement[] | undefined {
+            statements = append(statements, createExportStatement(exportName, expression, allowComments));
+            return statements;
+        }
+
+        /**
+         * Creates a call to the current file's export function to export a value.
+         *
+         * @param name The bound name of the export.
+         * @param value The exported value.
+         * @param allowComments An optional value indicating whether to emit comments for the statement.
+         */
+        function createExportStatement(name: Identifier | StringLiteral, value: Expression, allowComments?: boolean) {
+            const statement = createStatement(createExportExpression(name, value));
+            startOnNewLine(statement);
+            if (!allowComments) {
+                setEmitFlags(statement, EmitFlags.NoComments);
+            }
+
+            return statement;
+        }
+
+        /**
+         * Creates a call to the current file's export function to export a value.
+         *
+         * @param name The bound name of the export.
+         * @param value The exported value.
+         */
+        function createExportExpression(name: Identifier | StringLiteral, value: Expression) {
+            const exportName = isIdentifier(name) ? createLiteral(name) : name;
+            return createCall(exportFunction, /*typeArguments*/ undefined, [exportName, value]);
+        }
+
+        //
+        // Top-Level or Nested Source Element Visitors
+        //
+
+        /**
+         * Visit nested elements at the top-level of a module.
+         *
+         * @param node The node to visit.
+         */
+        function nestedElementVisitor(node: Node): VisitResult<Node> {
+            switch (node.kind) {
+                case SyntaxKind.VariableStatement:
+                    return visitVariableStatement(<VariableStatement>node);
+
+                case SyntaxKind.FunctionDeclaration:
+                    return visitFunctionDeclaration(<FunctionDeclaration>node);
+
+                case SyntaxKind.ClassDeclaration:
+                    return visitClassDeclaration(<ClassDeclaration>node);
+
+                case SyntaxKind.ForStatement:
+                    return visitForStatement(<ForStatement>node);
+
+                case SyntaxKind.ForInStatement:
+                    return visitForInStatement(<ForInStatement>node);
+
+                case SyntaxKind.ForOfStatement:
+                    return visitForOfStatement(<ForOfStatement>node);
+
+                case SyntaxKind.DoStatement:
+                    return visitDoStatement(<DoStatement>node);
+
+                case SyntaxKind.WhileStatement:
+                    return visitWhileStatement(<WhileStatement>node);
+
+                case SyntaxKind.LabeledStatement:
+                    return visitLabeledStatement(<LabeledStatement>node);
+
+                case SyntaxKind.WithStatement:
+                    return visitWithStatement(<WithStatement>node);
+
+                case SyntaxKind.SwitchStatement:
+                    return visitSwitchStatement(<SwitchStatement>node);
+
+                case SyntaxKind.CaseBlock:
+                    return visitCaseBlock(<CaseBlock>node);
+
+                case SyntaxKind.CaseClause:
+                    return visitCaseClause(<CaseClause>node);
+
+                case SyntaxKind.DefaultClause:
+                    return visitDefaultClause(<DefaultClause>node);
+
+                case SyntaxKind.TryStatement:
+                    return visitTryStatement(<TryStatement>node);
+
+                case SyntaxKind.CatchClause:
+                    return visitCatchClause(<CatchClause>node);
+
+                case SyntaxKind.Block:
+                    return visitBlock(<Block>node);
+
+                case SyntaxKind.MergeDeclarationMarker:
+                    return visitMergeDeclarationMarker(<MergeDeclarationMarker>node);
+
+                case SyntaxKind.EndOfDeclarationMarker:
+                    return visitEndOfDeclarationMarker(<EndOfDeclarationMarker>node);
+
+                default:
+                    return destructuringVisitor(node);
+            }
+        }
+
+        /**
+         * Visits the body of a ForStatement to hoist declarations.
+         *
+         * @param node The node to visit.
+         */
+        function visitForStatement(node: ForStatement): VisitResult<Statement> {
+            const savedEnclosingBlockScopedContainer = enclosingBlockScopedContainer;
+            enclosingBlockScopedContainer = node;
+
+            node = updateFor(
+                node,
+                visitForInitializer(node.initializer),
+                visitNode(node.condition, destructuringVisitor, isExpression, /*optional*/ true),
+                visitNode(node.incrementor, destructuringVisitor, isExpression, /*optional*/ true),
+                visitNode(node.statement, nestedElementVisitor, isStatement)
+            );
+
+            enclosingBlockScopedContainer = savedEnclosingBlockScopedContainer;
+            return node;
+        }
+
+        /**
+         * Visits the body of a ForInStatement to hoist declarations.
+         *
+         * @param node The node to visit.
+         */
+        function visitForInStatement(node: ForInStatement): VisitResult<Statement> {
+            const savedEnclosingBlockScopedContainer = enclosingBlockScopedContainer;
+            enclosingBlockScopedContainer = node;
+
+            node = updateForIn(
+                node,
+                visitForInitializer(node.initializer),
+                visitNode(node.expression, destructuringVisitor, isExpression),
+                visitNode(node.statement, nestedElementVisitor, isStatement, /*optional*/ false, liftToBlock)
+            );
+
+            enclosingBlockScopedContainer = savedEnclosingBlockScopedContainer;
+            return node;
+        }
+
+        /**
+         * Visits the body of a ForOfStatement to hoist declarations.
+         *
+         * @param node The node to visit.
+         */
+        function visitForOfStatement(node: ForOfStatement): VisitResult<Statement> {
+            const savedEnclosingBlockScopedContainer = enclosingBlockScopedContainer;
+            enclosingBlockScopedContainer = node;
+
+            node = updateForOf(
+                node,
+                visitForInitializer(node.initializer),
+                visitNode(node.expression, destructuringVisitor, isExpression),
+                visitNode(node.statement, nestedElementVisitor, isStatement, /*optional*/ false, liftToBlock)
+            );
+
+            enclosingBlockScopedContainer = savedEnclosingBlockScopedContainer;
+            return node;
+        }
+
+        /**
+         * Determines whether to hoist the initializer of a ForStatement, ForInStatement, or
+         * ForOfStatement.
+         *
+         * @param node The node to test.
+         */
+        function shouldHoistForInitializer(node: ForInitializer): node is VariableDeclarationList {
+            return isVariableDeclarationList(node)
+                && shouldHoistVariableDeclarationList(node);
+        }
+
+        /**
+         * Visits the initializer of a ForStatement, ForInStatement, or ForOfStatement
+         *
+         * @param node The node to visit.
+         */
+        function visitForInitializer(node: ForInitializer): ForInitializer {
+            if (shouldHoistForInitializer(node)) {
+                let expressions: Expression[];
+                for (const variable of node.declarations) {
+                    expressions = append(expressions, transformInitializedVariable(variable, /*isExportedDeclaration*/ false));
+                }
+
+                return expressions ? inlineExpressions(expressions) : createOmittedExpression();
+            }
+            else {
+                return visitEachChild(node, nestedElementVisitor, context);
+            }
+        }
+
+        /**
+         * Visits the body of a DoStatement to hoist declarations.
+         *
+         * @param node The node to visit.
+         */
+        function visitDoStatement(node: DoStatement): VisitResult<Statement> {
+            return updateDo(
+                node,
+                visitNode(node.statement, nestedElementVisitor, isStatement, /*optional*/ false, liftToBlock),
+                visitNode(node.expression, destructuringVisitor, isExpression)
+            );
+        }
+
+        /**
+         * Visits the body of a WhileStatement to hoist declarations.
+         *
+         * @param node The node to visit.
+         */
+        function visitWhileStatement(node: WhileStatement): VisitResult<Statement> {
+            return updateWhile(
+                node,
+                visitNode(node.expression, destructuringVisitor, isExpression),
+                visitNode(node.statement, nestedElementVisitor, isStatement, /*optional*/ false, liftToBlock)
+            );
+        }
+
+        /**
+         * Visits the body of a LabeledStatement to hoist declarations.
+         *
+         * @param node The node to visit.
+         */
+        function visitLabeledStatement(node: LabeledStatement): VisitResult<Statement> {
+            return updateLabel(
+                node,
+                node.label,
+                visitNode(node.statement, nestedElementVisitor, isStatement, /*optional*/ false, liftToBlock)
+            );
+        }
+
+        /**
+         * Visits the body of a WithStatement to hoist declarations.
+         *
+         * @param node The node to visit.
+         */
+        function visitWithStatement(node: WithStatement): VisitResult<Statement> {
+            return updateWith(
+                node,
+                visitNode(node.expression, destructuringVisitor, isExpression),
+                visitNode(node.statement, nestedElementVisitor, isStatement, /*optional*/ false, liftToBlock)
+            );
+        }
+
+        /**
+         * Visits the body of a SwitchStatement to hoist declarations.
+         *
+         * @param node The node to visit.
+         */
+        function visitSwitchStatement(node: SwitchStatement): VisitResult<Statement> {
+            return updateSwitch(
+                node,
+                visitNode(node.expression, destructuringVisitor, isExpression),
+                visitNode(node.caseBlock, nestedElementVisitor, isCaseBlock)
+            );
+        }
+
+        /**
+         * Visits the body of a CaseBlock to hoist declarations.
+         *
+         * @param node The node to visit.
+         */
+        function visitCaseBlock(node: CaseBlock): CaseBlock {
+            const savedEnclosingBlockScopedContainer = enclosingBlockScopedContainer;
+            enclosingBlockScopedContainer = node;
+
+            node = updateCaseBlock(
+                node,
+                visitNodes(node.clauses, nestedElementVisitor, isCaseOrDefaultClause)
+            );
+
+            enclosingBlockScopedContainer = savedEnclosingBlockScopedContainer;
+            return node;
+        }
+
+        /**
+         * Visits the body of a CaseClause to hoist declarations.
+         *
+         * @param node The node to visit.
+         */
+        function visitCaseClause(node: CaseClause): VisitResult<CaseOrDefaultClause> {
+            return updateCaseClause(
+                node,
+                visitNode(node.expression, destructuringVisitor, isExpression),
+                visitNodes(node.statements, nestedElementVisitor, isStatement)
+            );
+        }
+
+        /**
+         * Visits the body of a DefaultClause to hoist declarations.
+         *
+         * @param node The node to visit.
+         */
+        function visitDefaultClause(node: DefaultClause): VisitResult<CaseOrDefaultClause> {
+            return visitEachChild(node, nestedElementVisitor, context);
+        }
+
+        /**
+         * Visits the body of a TryStatement to hoist declarations.
+         *
+         * @param node The node to visit.
+         */
+        function visitTryStatement(node: TryStatement): VisitResult<Statement> {
+            return visitEachChild(node, nestedElementVisitor, context);
+        }
+
+        /**
+         * Visits the body of a CatchClause to hoist declarations.
+         *
+         * @param node The node to visit.
+         */
+        function visitCatchClause(node: CatchClause): CatchClause {
+            const savedEnclosingBlockScopedContainer = enclosingBlockScopedContainer;
+            enclosingBlockScopedContainer = node;
+
+            node = updateCatchClause(
+                node,
+                node.variableDeclaration,
+                visitNode(node.block, nestedElementVisitor, isBlock)
+            );
+
+            enclosingBlockScopedContainer = savedEnclosingBlockScopedContainer;
+            return node;
+        }
+
+        /**
+         * Visits the body of a Block to hoist declarations.
+         *
+         * @param node The node to visit.
+         */
+        function visitBlock(node: Block): Block {
+            const savedEnclosingBlockScopedContainer = enclosingBlockScopedContainer;
+            enclosingBlockScopedContainer = node;
+
+            node = visitEachChild(node, nestedElementVisitor, context);
+
+            enclosingBlockScopedContainer = savedEnclosingBlockScopedContainer;
+            return node;
+        }
+
+        //
+        // Destructuring Assignment Visitors
+        //
+
+        /**
+         * Visit nodes to flatten destructuring assignments to exported symbols.
+         *
+         * @param node The node to visit.
+         */
+        function destructuringVisitor(node: Node): VisitResult<Node> {
+            if (node.transformFlags & TransformFlags.DestructuringAssignment
+                && node.kind === SyntaxKind.BinaryExpression) {
+                return visitDestructuringAssignment(<DestructuringAssignment>node);
+            }
+            else if (node.transformFlags & TransformFlags.ContainsDestructuringAssignment) {
+                return visitEachChild(node, destructuringVisitor, context);
+            }
+            else {
+                return node;
+            }
+        }
+
+        /**
+         * Visits a DestructuringAssignment to flatten destructuring to exported symbols.
+         *
+         * @param node The node to visit.
+         */
+        function visitDestructuringAssignment(node: DestructuringAssignment): VisitResult<Expression> {
+            if (hasExportedReferenceInDestructuringTarget(node.left)) {
+                return flattenDestructuringAssignment(context, node, /*needsValue*/ true, hoistVariableDeclaration, destructuringVisitor);
+            }
+
+            return visitEachChild(node, destructuringVisitor, context);
+        }
+
+        /**
+         * Determines whether the target of a destructuring assigment refers to an exported symbol.
+         *
+         * @param node The destructuring target.
+         */
+        function hasExportedReferenceInDestructuringTarget(node: Expression | ObjectLiteralElementLike): boolean {
+            if (isAssignmentExpression(node)) {
+                return hasExportedReferenceInDestructuringTarget(node.left);
+            }
+            else if (isSpreadExpression(node)) {
+                return hasExportedReferenceInDestructuringTarget(node.expression);
+            }
+            else if (isObjectLiteralExpression(node)) {
+                return some(node.properties, hasExportedReferenceInDestructuringTarget);
+            }
+            else if (isArrayLiteralExpression(node)) {
+                return some(node.elements, hasExportedReferenceInDestructuringTarget);
+            }
+            else if (isShorthandPropertyAssignment(node)) {
+                return hasExportedReferenceInDestructuringTarget(node.name);
+            }
+            else if (isPropertyAssignment(node)) {
+                return hasExportedReferenceInDestructuringTarget(node.initializer);
+            }
+            else if (isIdentifier(node)) {
+                const container = resolver.getReferencedExportContainer(node);
+                return container !== undefined && container.kind === SyntaxKind.SourceFile;
+            }
+            else {
+                return false;
+            }
+        }
+
+        //
+        // Modifier Visitors
+        //
+
+        /**
+         * Visit nodes to elide module-specific modifiers.
+         *
+         * @param node The node to visit.
+         */
+        function modifierVisitor(node: Node): VisitResult<Node> {
+            switch (node.kind) {
+                case SyntaxKind.ExportKeyword:
+                case SyntaxKind.DefaultKeyword:
+                    return undefined;
+            }
+            return node;
+        }
+
+        //
+        // Emit Notification
+        //
+
+        /**
+         * Hook for node emit notifications.
+         *
+         * @param emitContext A context hint for the emitter.
+         * @param node The node to emit.
+         * @param emit A callback used to emit the node in the printer.
+         */
+        function onEmitNode(emitContext: EmitContext, node: Node, emitCallback: (emitContext: EmitContext, node: Node) => void): void {
+            if (node.kind === SyntaxKind.SourceFile) {
+                const id = getOriginalNodeId(node);
+                currentSourceFile = <SourceFile>node;
+                moduleInfo = moduleInfoMap[id];
+                exportFunction = exportFunctionsMap[id];
+                noSubstitution = noSubstitutionMap[id];
+
+                if (noSubstitution) {
+                    delete noSubstitutionMap[id];
+                }
+
+                previousOnEmitNode(emitContext, node, emitCallback);
+
+                currentSourceFile = undefined;
+                moduleInfo = undefined;
+                exportFunction = undefined;
+                noSubstitution = undefined;
+            }
+            else {
+                previousOnEmitNode(emitContext, node, emitCallback);
+            }
+        }
+
+        //
+        // Substitutions
+        //
+
+        /**
+         * Hooks node substitutions.
+         *
+         * @param emitContext A context hint for the emitter.
+         * @param node The node to substitute.
+         */
+        function onSubstituteNode(emitContext: EmitContext, node: Node) {
+            node = previousOnSubstituteNode(emitContext, node);
+            if (isSubstitutionPrevented(node)) {
+                return node;
+            }
+
+            if (emitContext === EmitContext.Expression) {
+                return substituteExpression(<Expression>node);
+            }
+
+            return node;
+        }
+
+        /**
+         * Substitute the expression, if necessary.
+         *
+         * @param node The node to substitute.
+         */
+        function substituteExpression(node: Expression) {
+            switch (node.kind) {
+                case SyntaxKind.Identifier:
+                    return substituteExpressionIdentifier(<Identifier>node);
+                case SyntaxKind.BinaryExpression:
+                    return substituteBinaryExpression(<BinaryExpression>node);
+                case SyntaxKind.PrefixUnaryExpression:
+                case SyntaxKind.PostfixUnaryExpression:
+                    return substituteUnaryExpression(<PrefixUnaryExpression | PostfixUnaryExpression>node);
+            }
+
+            return node;
+        }
+
+        /**
+         * Substitution for an Identifier expression that may contain an imported or exported symbol.
+         *
+         * @param node The node to substitute.
+         */
+        function substituteExpressionIdentifier(node: Identifier): Expression {
+            // When we see an identifier in an expression position that
+            // points to an imported symbol, we should substitute a qualified
+            // reference to the imported symbol if one is needed.
+            //
+            // - We do not substitute generated identifiers for any reason.
+            // - We do not substitute identifiers tagged with the LocalName flag.
+            if (!isGeneratedIdentifier(node) && !isLocalName(node)) {
+                const importDeclaration = resolver.getReferencedImportDeclaration(node);
+                if (importDeclaration) {
+                    if (isImportClause(importDeclaration)) {
+                        return createPropertyAccess(
+                            getGeneratedNameForNode(importDeclaration.parent),
+                            createIdentifier("default"),
+                            /*location*/ node
+                        );
+                    }
+                    else if (isImportSpecifier(importDeclaration)) {
+                        return createPropertyAccess(
+                            getGeneratedNameForNode(importDeclaration.parent.parent.parent),
+                            getSynthesizedClone(importDeclaration.propertyName || importDeclaration.name),
+                            /*location*/ node
+                        );
+                    }
+                }
+            }
+
+            return node;
+        }
+
+        /**
+         * Substitution for a BinaryExpression that may contain an imported or exported symbol.
+         *
+         * @param node The node to substitute.
+         */
+        function substituteBinaryExpression(node: BinaryExpression): Expression {
+            // When we see an assignment expression whose left-hand side is an exported symbol,
+            // we should ensure all exports of that symbol are updated with the correct value.
+            //
+            // - We do not substitute generated identifiers for any reason.
+            // - We do not substitute identifiers tagged with the LocalName flag.
+            // - We do not substitute identifiers that were originally the name of an enum or
+            //   namespace due to how they are transformed in TypeScript.
+            // - We only substitute identifiers that are exported at the top level.
+            if (isAssignmentOperator(node.operatorToken.kind)
+                && isIdentifier(node.left)
+                && !isGeneratedIdentifier(node.left)
+                && !isLocalName(node.left)
+                && !isDeclarationNameOfEnumOrNamespace(node.left)) {
+                const exportedNames = getExports(node.left);
+                if (exportedNames) {
+                    // For each additional export of the declaration, apply an export assignment.
+                    let expression: Expression = node;
+                    for (const exportName of exportedNames) {
+                        expression = createExportExpression(exportName, preventSubstitution(expression));
+                    }
+
+                    return expression;
+                }
+            }
+
+            return node;
+        }
+
+        /**
+         * Substitution for a UnaryExpression that may contain an imported or exported symbol.
+         *
+         * @param node The node to substitute.
+         */
+        function substituteUnaryExpression(node: PrefixUnaryExpression | PostfixUnaryExpression): Expression {
+            // When we see a prefix or postfix increment expression whose operand is an exported
+            // symbol, we should ensure all exports of that symbol are updated with the correct
+            // value.
+            //
+            // - We do not substitute generated identifiers for any reason.
+            // - We do not substitute identifiers tagged with the LocalName flag.
+            // - We do not substitute identifiers that were originally the name of an enum or
+            //   namespace due to how they are transformed in TypeScript.
+            // - We only substitute identifiers that are exported at the top level.
+            if ((node.operator === SyntaxKind.PlusPlusToken || node.operator === SyntaxKind.MinusMinusToken)
+                && isIdentifier(node.operand)
+                && !isGeneratedIdentifier(node.operand)
+                && !isLocalName(node.operand)
+                && !isDeclarationNameOfEnumOrNamespace(node.operand)) {
+                const exportedNames = getExports(node.operand);
+                if (exportedNames) {
+                    let expression: Expression = node.kind === SyntaxKind.PostfixUnaryExpression
+                        ? createPrefix(
+                            node.operator,
+                            node.operand,
+                            /*location*/ node)
+                        : node;
+
+                    for (const exportName of exportedNames) {
+                        expression = createExportExpression(exportName, preventSubstitution(expression));
+                    }
+
+                    if (node.kind === SyntaxKind.PostfixUnaryExpression) {
+                        expression = node.operator === SyntaxKind.PlusPlusToken
+                            ? createSubtract(preventSubstitution(expression), createLiteral(1))
+                            : createAdd(preventSubstitution(expression), createLiteral(1));
+                    }
+
+                    return expression;
+                }
+            }
+
+            return node;
+        }
+
+        /**
+         * Gets the exports of a name.
+         *
+         * @param name The name.
+         */
+        function getExports(name: Identifier) {
+            let exportedNames: Identifier[];
+            if (!isGeneratedIdentifier(name)) {
+                const valueDeclaration = resolver.getReferencedImportDeclaration(name)
+                    || resolver.getReferencedValueDeclaration(name);
+
+                if (valueDeclaration) {
+                    const exportContainer = resolver.getReferencedExportContainer(name, /*prefixLocals*/ false);
+                    if (exportContainer && exportContainer.kind === SyntaxKind.SourceFile) {
+                        exportedNames = append(exportedNames, getDeclarationName(valueDeclaration));
+                    }
+
+                    exportedNames = addRange(exportedNames, moduleInfo && moduleInfo.exportedBindings[getOriginalNodeId(valueDeclaration)]);
+                }
+            }
+
+            return exportedNames;
+        }
+
+        /**
+         * Prevent substitution of a node for this transformer.
+         *
+         * @param node The node which should not be substituted.
+         */
+        function preventSubstitution<T extends Node>(node: T): T {
+            if (noSubstitution === undefined) noSubstitution = createMap<boolean>();
+            noSubstitution[getNodeId(node)] = true;
+            return node;
+        }
+
+        /**
+         * Determines whether a node should not be substituted.
+         *
+         * @param node The node to test.
+         */
+        function isSubstitutionPrevented(node: Node) {
+            return noSubstitution && node.id && noSubstitution[node.id];
+        }
+    }
+}