--- conflicted
+++ resolved
@@ -1,14 +1,14 @@
-//// [tests/cases/compiler/importHelpersAmd.ts] ////
-
-//// [a.ts]
+//// [tests/cases/compiler/importHelpersAmd.ts] ////
+
+//// [a.ts]
 export class A { }
-
-//// [b.ts]
+
+//// [b.ts]
 import { A } from "./a";
 export * from "./a";
 export class B extends A { }
-
-//// [tslib.d.ts]
+
+//// [tslib.d.ts]
 export declare function __extends(d: Function, b: Function): void;
 export declare function __assign(t: any, ...sources: any[]): any;
 export declare function __rest(t: any, propertyNames: string[]): any;
@@ -17,33 +17,30 @@
 export declare function __metadata(metadataKey: any, metadataValue: any): Function;
 export declare function __awaiter(thisArg: any, _arguments: any, P: Function, generator: Function): any;
 export declare function __generator(thisArg: any, body: Function): any;
-export declare function __exportStar(m: any, exports: any): void;
-
-//// [a.js]
-define(["require", "exports"], function (require, exports) {
-    "use strict";
-    Object.defineProperty(exports, "__esModule", { value: true });
-    var A = (function () {
-        function A() {
-        }
-        return A;
-    }());
-    exports.A = A;
-});
-//// [b.js]
-define(["require", "exports", "tslib", "./a", "./a"], function (require, exports, tslib_1, a_1, a_2) {
-    "use strict";
-<<<<<<< HEAD
-    tslib_1.__exportStar(a_2, exports);
-=======
-    Object.defineProperty(exports, "__esModule", { value: true });
->>>>>>> dca368b7
-    var B = (function (_super) {
-        tslib_1.__extends(B, _super);
-        function B() {
-            return _super !== null && _super.apply(this, arguments) || this;
-        }
-        return B;
-    }(a_1.A));
-    exports.B = B;
-});
+export declare function __exportStar(m: any, exports: any): void;
+
+//// [a.js]
+define(["require", "exports"], function (require, exports) {
+    "use strict";
+    Object.defineProperty(exports, "__esModule", { value: true });
+    var A = (function () {
+        function A() {
+        }
+        return A;
+    }());
+    exports.A = A;
+});
+//// [b.js]
+define(["require", "exports", "tslib", "./a", "./a"], function (require, exports, tslib_1, a_1, a_2) {
+    "use strict";
+    Object.defineProperty(exports, "__esModule", { value: true });
+    tslib_1.__exportStar(a_2, exports);
+    var B = (function (_super) {
+        tslib_1.__extends(B, _super);
+        function B() {
+            return _super !== null && _super.apply(this, arguments) || this;
+        }
+        return B;
+    }(a_1.A));
+    exports.B = B;
+});