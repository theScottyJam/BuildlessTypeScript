=== tests/cases/compiler/module.ts ===
export const c0 = "a";
>c0 : Symbol(c0, Decl(module.ts, 0, 12))

export const c1 = 1;
>c1 : Symbol(c1, Decl(module.ts, 1, 12))

export const s0 = Symbol();
>s0 : Symbol(s0, Decl(module.ts, 2, 12))
<<<<<<< HEAD
>Symbol : Symbol(Symbol, Decl(lib.es5.d.ts, --, --), Decl(lib.es2015.symbol.d.ts, --, --), Decl(lib.es2015.symbol.wellknown.d.ts, --, --))
=======
>Symbol : Symbol(Symbol, Decl(lib.esnext.symbol.d.ts, --, --), Decl(lib.es5.d.ts, --, --), Decl(lib.es2015.symbol.wellknown.d.ts, --, --), Decl(lib.es2015.symbol.d.ts, --, --))
>>>>>>> c3dcc83d

export interface T0 {
>T0 : Symbol(T0, Decl(module.ts, 2, 27))

    [c0]: number;
>[c0] : Symbol(T0[c0], Decl(module.ts, 3, 21))
>c0 : Symbol(c0, Decl(module.ts, 0, 12))

    [c1]: string;
>[c1] : Symbol(T0[c1], Decl(module.ts, 4, 17))
>c1 : Symbol(c1, Decl(module.ts, 1, 12))

    [s0]: boolean;
>[s0] : Symbol(T0[s0], Decl(module.ts, 5, 17))
>s0 : Symbol(s0, Decl(module.ts, 2, 12))
}
export declare class T1 implements T2 {
>T1 : Symbol(T1, Decl(module.ts, 7, 1))
>T2 : Symbol(T2, Decl(module.ts, 12, 1))

    [c0]: number;
>[c0] : Symbol(T1[c0], Decl(module.ts, 8, 39))
>c0 : Symbol(c0, Decl(module.ts, 0, 12))

    [c1]: string;
>[c1] : Symbol(T1[c1], Decl(module.ts, 9, 17))
>c1 : Symbol(c1, Decl(module.ts, 1, 12))

    [s0]: boolean;
>[s0] : Symbol(T1[s0], Decl(module.ts, 10, 17))
>s0 : Symbol(s0, Decl(module.ts, 2, 12))
}
export declare class T2 extends T1 {
>T2 : Symbol(T2, Decl(module.ts, 12, 1))
>T1 : Symbol(T1, Decl(module.ts, 7, 1))
}
export declare type T3 = {
>T3 : Symbol(T3, Decl(module.ts, 14, 1))

    [c0]: number;
>[c0] : Symbol([c0], Decl(module.ts, 15, 26))
>c0 : Symbol(c0, Decl(module.ts, 0, 12))

    [c1]: string;
>[c1] : Symbol([c1], Decl(module.ts, 16, 17))
>c1 : Symbol(c1, Decl(module.ts, 1, 12))

    [s0]: boolean;
>[s0] : Symbol([s0], Decl(module.ts, 17, 17))
>s0 : Symbol(s0, Decl(module.ts, 2, 12))

};

=== tests/cases/compiler/main.ts ===
import { c0, c1, s0, T0, T1, T2, T3 } from "./module";
>c0 : Symbol(c0, Decl(main.ts, 0, 8))
>c1 : Symbol(c1, Decl(main.ts, 0, 12))
>s0 : Symbol(s0, Decl(main.ts, 0, 16))
>T0 : Symbol(T0, Decl(main.ts, 0, 20))
>T1 : Symbol(T1, Decl(main.ts, 0, 24))
>T2 : Symbol(T2, Decl(main.ts, 0, 28))
>T3 : Symbol(T3, Decl(main.ts, 0, 32))

import * as M from "./module";
>M : Symbol(M, Decl(main.ts, 1, 6))

namespace N {
>N : Symbol(N, Decl(main.ts, 1, 30))

    export const c2 = "a";
>c2 : Symbol(c2, Decl(main.ts, 4, 16))

    export const c3 = 1;
>c3 : Symbol(c3, Decl(main.ts, 5, 16))

    export const s1: typeof s0 = s0;
>s1 : Symbol(s1, Decl(main.ts, 6, 16))
>s0 : Symbol(s0, Decl(main.ts, 0, 16))
>s0 : Symbol(s0, Decl(main.ts, 0, 16))

    export interface T4 {
>T4 : Symbol(T4, Decl(main.ts, 6, 36))

        [N.c2]: number;
>[N.c2] : Symbol(T4[N.c2], Decl(main.ts, 8, 25))
>N.c2 : Symbol(c2, Decl(main.ts, 4, 16))
>N : Symbol(N, Decl(main.ts, 1, 30))
>c2 : Symbol(c2, Decl(main.ts, 4, 16))

        [N.c3]: string;
>[N.c3] : Symbol(T4[N.c3], Decl(main.ts, 9, 23))
>N.c3 : Symbol(c3, Decl(main.ts, 5, 16))
>N : Symbol(N, Decl(main.ts, 1, 30))
>c3 : Symbol(c3, Decl(main.ts, 5, 16))

        [N.s1]: boolean;
>[N.s1] : Symbol(T4[N.s1], Decl(main.ts, 10, 23))
>N.s1 : Symbol(s1, Decl(main.ts, 6, 16))
>N : Symbol(N, Decl(main.ts, 1, 30))
>s1 : Symbol(s1, Decl(main.ts, 6, 16))
    }
    export declare class T5 implements T4 {
>T5 : Symbol(T5, Decl(main.ts, 12, 5))
>T4 : Symbol(T4, Decl(main.ts, 6, 36))

        [N.c2]: number;
>[N.c2] : Symbol(T5[N.c2], Decl(main.ts, 13, 43))
>N.c2 : Symbol(c2, Decl(main.ts, 4, 16))
>N : Symbol(N, Decl(main.ts, 1, 30))
>c2 : Symbol(c2, Decl(main.ts, 4, 16))

        [N.c3]: string;
>[N.c3] : Symbol(T5[N.c3], Decl(main.ts, 14, 23))
>N.c3 : Symbol(c3, Decl(main.ts, 5, 16))
>N : Symbol(N, Decl(main.ts, 1, 30))
>c3 : Symbol(c3, Decl(main.ts, 5, 16))

        [N.s1]: boolean;
>[N.s1] : Symbol(T5[N.s1], Decl(main.ts, 15, 23))
>N.s1 : Symbol(s1, Decl(main.ts, 6, 16))
>N : Symbol(N, Decl(main.ts, 1, 30))
>s1 : Symbol(s1, Decl(main.ts, 6, 16))
    }
    export declare class T6 extends T5 {
>T6 : Symbol(T6, Decl(main.ts, 17, 5))
>T5 : Symbol(T5, Decl(main.ts, 12, 5))
    }
    export declare type T7 = {
>T7 : Symbol(T7, Decl(main.ts, 19, 5))

        [N.c2]: number;
>[N.c2] : Symbol([N.c2], Decl(main.ts, 20, 30))
>N.c2 : Symbol(c2, Decl(main.ts, 4, 16))
>N : Symbol(N, Decl(main.ts, 1, 30))
>c2 : Symbol(c2, Decl(main.ts, 4, 16))

        [N.c3]: string;
>[N.c3] : Symbol([N.c3], Decl(main.ts, 21, 23))
>N.c3 : Symbol(c3, Decl(main.ts, 5, 16))
>N : Symbol(N, Decl(main.ts, 1, 30))
>c3 : Symbol(c3, Decl(main.ts, 5, 16))

        [N.s1]: boolean;
>[N.s1] : Symbol([N.s1], Decl(main.ts, 22, 23))
>N.s1 : Symbol(s1, Decl(main.ts, 6, 16))
>N : Symbol(N, Decl(main.ts, 1, 30))
>s1 : Symbol(s1, Decl(main.ts, 6, 16))

    };
}

export const c4 = "a";
>c4 : Symbol(c4, Decl(main.ts, 27, 12))

export const c5 = 1;
>c5 : Symbol(c5, Decl(main.ts, 28, 12))

export const s2: typeof s0 = s0;
>s2 : Symbol(s2, Decl(main.ts, 29, 12))
>s0 : Symbol(s0, Decl(main.ts, 0, 16))
>s0 : Symbol(s0, Decl(main.ts, 0, 16))

interface T8 {
>T8 : Symbol(T8, Decl(main.ts, 29, 32))

    [c4]: number;
>[c4] : Symbol(T8[c4], Decl(main.ts, 31, 14))
>c4 : Symbol(c4, Decl(main.ts, 27, 12))

    [c5]: string;
>[c5] : Symbol(T8[c5], Decl(main.ts, 32, 17))
>c5 : Symbol(c5, Decl(main.ts, 28, 12))

    [s2]: boolean;
>[s2] : Symbol(T8[s2], Decl(main.ts, 33, 17))
>s2 : Symbol(s2, Decl(main.ts, 29, 12))
}
declare class T9 implements T8 {
>T9 : Symbol(T9, Decl(main.ts, 35, 1))
>T8 : Symbol(T8, Decl(main.ts, 29, 32))

    [c4]: number;
>[c4] : Symbol(T9[c4], Decl(main.ts, 36, 32))
>c4 : Symbol(c4, Decl(main.ts, 27, 12))

    [c5]: string;
>[c5] : Symbol(T9[c5], Decl(main.ts, 37, 17))
>c5 : Symbol(c5, Decl(main.ts, 28, 12))

    [s2]: boolean;
>[s2] : Symbol(T9[s2], Decl(main.ts, 38, 17))
>s2 : Symbol(s2, Decl(main.ts, 29, 12))
}
declare class T10 extends T9 {
>T10 : Symbol(T10, Decl(main.ts, 40, 1))
>T9 : Symbol(T9, Decl(main.ts, 35, 1))
}
declare type T11 = {
>T11 : Symbol(T11, Decl(main.ts, 42, 1))

    [c4]: number;
>[c4] : Symbol([c4], Decl(main.ts, 43, 20))
>c4 : Symbol(c4, Decl(main.ts, 27, 12))

    [c5]: string;
>[c5] : Symbol([c5], Decl(main.ts, 44, 17))
>c5 : Symbol(c5, Decl(main.ts, 28, 12))

    [s2]: boolean;
>[s2] : Symbol([s2], Decl(main.ts, 45, 17))
>s2 : Symbol(s2, Decl(main.ts, 29, 12))

};

interface T12 {
>T12 : Symbol(T12, Decl(main.ts, 47, 2))

    a: number;
>a : Symbol(T12.a, Decl(main.ts, 49, 15))

    1: string;
>1 : Symbol(T12[1], Decl(main.ts, 50, 14))

    [s2]: boolean;
>[s2] : Symbol(T12[s2], Decl(main.ts, 51, 14))
>s2 : Symbol(s2, Decl(main.ts, 29, 12))
}
declare class T13 implements T2 {
>T13 : Symbol(T13, Decl(main.ts, 53, 1))
>T2 : Symbol(T2, Decl(main.ts, 0, 28))

    a: number;
>a : Symbol(T13.a, Decl(main.ts, 54, 33))

    1: string;
>1 : Symbol(T13[1], Decl(main.ts, 55, 14))

    [s2]: boolean;
>[s2] : Symbol(T13[s2], Decl(main.ts, 56, 14))
>s2 : Symbol(s2, Decl(main.ts, 29, 12))
}
declare class T14 extends T13 {
>T14 : Symbol(T14, Decl(main.ts, 58, 1))
>T13 : Symbol(T13, Decl(main.ts, 53, 1))
}
declare type T15 = {
>T15 : Symbol(T15, Decl(main.ts, 60, 1))

    a: number;
>a : Symbol(a, Decl(main.ts, 61, 20))

    1: string;
>1 : Symbol(1, Decl(main.ts, 62, 14))

    [s2]: boolean;
>[s2] : Symbol([s2], Decl(main.ts, 63, 14))
>s2 : Symbol(s2, Decl(main.ts, 29, 12))

};

declare class C {
>C : Symbol(C, Decl(main.ts, 65, 2))

    static a: number;
>a : Symbol(C.a, Decl(main.ts, 67, 17))

    static 1: string;
>1 : Symbol(C[1], Decl(main.ts, 68, 21))

    static [s2]: boolean;
>[s2] : Symbol(C[s2], Decl(main.ts, 69, 21))
>s2 : Symbol(s2, Decl(main.ts, 29, 12))
}

let t0: T0;
>t0 : Symbol(t0, Decl(main.ts, 73, 3))
>T0 : Symbol(T0, Decl(main.ts, 0, 20))

let t1: T1;
>t1 : Symbol(t1, Decl(main.ts, 74, 3))
>T1 : Symbol(T1, Decl(main.ts, 0, 24))

let t2: T2;
>t2 : Symbol(t2, Decl(main.ts, 75, 3))
>T2 : Symbol(T2, Decl(main.ts, 0, 28))

let t3: T3;
>t3 : Symbol(t3, Decl(main.ts, 76, 3))
>T3 : Symbol(T3, Decl(main.ts, 0, 32))

let t0_1: M.T0;
>t0_1 : Symbol(t0_1, Decl(main.ts, 77, 3))
>M : Symbol(M, Decl(main.ts, 1, 6))
>T0 : Symbol(T0, Decl(module.ts, 2, 27))

let t1_1: M.T1;
>t1_1 : Symbol(t1_1, Decl(main.ts, 78, 3))
>M : Symbol(M, Decl(main.ts, 1, 6))
>T1 : Symbol(T1, Decl(module.ts, 7, 1))

let t2_1: M.T2;
>t2_1 : Symbol(t2_1, Decl(main.ts, 79, 3))
>M : Symbol(M, Decl(main.ts, 1, 6))
>T2 : Symbol(T2, Decl(module.ts, 12, 1))

let t3_1: M.T3;
>t3_1 : Symbol(t3_1, Decl(main.ts, 80, 3))
>M : Symbol(M, Decl(main.ts, 1, 6))
>T3 : Symbol(T3, Decl(module.ts, 14, 1))

let t4: N.T4;
>t4 : Symbol(t4, Decl(main.ts, 81, 3))
>N : Symbol(N, Decl(main.ts, 1, 30))
>T4 : Symbol(N.T4, Decl(main.ts, 6, 36))

let t5: N.T5;
>t5 : Symbol(t5, Decl(main.ts, 82, 3))
>N : Symbol(N, Decl(main.ts, 1, 30))
>T5 : Symbol(N.T5, Decl(main.ts, 12, 5))

let t6: N.T6;
>t6 : Symbol(t6, Decl(main.ts, 83, 3))
>N : Symbol(N, Decl(main.ts, 1, 30))
>T6 : Symbol(N.T6, Decl(main.ts, 17, 5))

let t7: N.T7;
>t7 : Symbol(t7, Decl(main.ts, 84, 3))
>N : Symbol(N, Decl(main.ts, 1, 30))
>T7 : Symbol(N.T7, Decl(main.ts, 19, 5))

let t8: T8;
>t8 : Symbol(t8, Decl(main.ts, 85, 3))
>T8 : Symbol(T8, Decl(main.ts, 29, 32))

let t9: T9;
>t9 : Symbol(t9, Decl(main.ts, 86, 3))
>T9 : Symbol(T9, Decl(main.ts, 35, 1))

let t10: T10;
>t10 : Symbol(t10, Decl(main.ts, 87, 3))
>T10 : Symbol(T10, Decl(main.ts, 40, 1))

let t11: T11;
>t11 : Symbol(t11, Decl(main.ts, 88, 3))
>T11 : Symbol(T11, Decl(main.ts, 42, 1))

let t12: T12;
>t12 : Symbol(t12, Decl(main.ts, 89, 3))
>T12 : Symbol(T12, Decl(main.ts, 47, 2))

let t13: T13;
>t13 : Symbol(t13, Decl(main.ts, 90, 3))
>T13 : Symbol(T13, Decl(main.ts, 53, 1))

let t14: T14;
>t14 : Symbol(t14, Decl(main.ts, 91, 3))
>T14 : Symbol(T14, Decl(main.ts, 58, 1))

let t15: T15;
>t15 : Symbol(t15, Decl(main.ts, 92, 3))
>T15 : Symbol(T15, Decl(main.ts, 60, 1))

// assignability
t0 = t1, t0 = t2, t0 = t3, t1 = t0, t1 = t2, t1 = t3, t2 = t0, t2 = t1, t2 = t3, t3 = t0, t3 = t1, t3 = t2;
>t0 : Symbol(t0, Decl(main.ts, 73, 3))
>t1 : Symbol(t1, Decl(main.ts, 74, 3))
>t0 : Symbol(t0, Decl(main.ts, 73, 3))
>t2 : Symbol(t2, Decl(main.ts, 75, 3))
>t0 : Symbol(t0, Decl(main.ts, 73, 3))
>t3 : Symbol(t3, Decl(main.ts, 76, 3))
>t1 : Symbol(t1, Decl(main.ts, 74, 3))
>t0 : Symbol(t0, Decl(main.ts, 73, 3))
>t1 : Symbol(t1, Decl(main.ts, 74, 3))
>t2 : Symbol(t2, Decl(main.ts, 75, 3))
>t1 : Symbol(t1, Decl(main.ts, 74, 3))
>t3 : Symbol(t3, Decl(main.ts, 76, 3))
>t2 : Symbol(t2, Decl(main.ts, 75, 3))
>t0 : Symbol(t0, Decl(main.ts, 73, 3))
>t2 : Symbol(t2, Decl(main.ts, 75, 3))
>t1 : Symbol(t1, Decl(main.ts, 74, 3))
>t2 : Symbol(t2, Decl(main.ts, 75, 3))
>t3 : Symbol(t3, Decl(main.ts, 76, 3))
>t3 : Symbol(t3, Decl(main.ts, 76, 3))
>t0 : Symbol(t0, Decl(main.ts, 73, 3))
>t3 : Symbol(t3, Decl(main.ts, 76, 3))
>t1 : Symbol(t1, Decl(main.ts, 74, 3))
>t3 : Symbol(t3, Decl(main.ts, 76, 3))
>t2 : Symbol(t2, Decl(main.ts, 75, 3))

t4 = t5, t4 = t6, t4 = t7, t5 = t4, t5 = t6, t5 = t7, t6 = t4, t6 = t5, t6 = t7, t7 = t4, t7 = t5, t7 = t6;
>t4 : Symbol(t4, Decl(main.ts, 81, 3))
>t5 : Symbol(t5, Decl(main.ts, 82, 3))
>t4 : Symbol(t4, Decl(main.ts, 81, 3))
>t6 : Symbol(t6, Decl(main.ts, 83, 3))
>t4 : Symbol(t4, Decl(main.ts, 81, 3))
>t7 : Symbol(t7, Decl(main.ts, 84, 3))
>t5 : Symbol(t5, Decl(main.ts, 82, 3))
>t4 : Symbol(t4, Decl(main.ts, 81, 3))
>t5 : Symbol(t5, Decl(main.ts, 82, 3))
>t6 : Symbol(t6, Decl(main.ts, 83, 3))
>t5 : Symbol(t5, Decl(main.ts, 82, 3))
>t7 : Symbol(t7, Decl(main.ts, 84, 3))
>t6 : Symbol(t6, Decl(main.ts, 83, 3))
>t4 : Symbol(t4, Decl(main.ts, 81, 3))
>t6 : Symbol(t6, Decl(main.ts, 83, 3))
>t5 : Symbol(t5, Decl(main.ts, 82, 3))
>t6 : Symbol(t6, Decl(main.ts, 83, 3))
>t7 : Symbol(t7, Decl(main.ts, 84, 3))
>t7 : Symbol(t7, Decl(main.ts, 84, 3))
>t4 : Symbol(t4, Decl(main.ts, 81, 3))
>t7 : Symbol(t7, Decl(main.ts, 84, 3))
>t5 : Symbol(t5, Decl(main.ts, 82, 3))
>t7 : Symbol(t7, Decl(main.ts, 84, 3))
>t6 : Symbol(t6, Decl(main.ts, 83, 3))

t0 = t12, t0 = t13, t0 = t14, t0 = t15, t12 = t0, t13 = t0, t14 = t0, t15 = t0;
>t0 : Symbol(t0, Decl(main.ts, 73, 3))
>t12 : Symbol(t12, Decl(main.ts, 89, 3))
>t0 : Symbol(t0, Decl(main.ts, 73, 3))
>t13 : Symbol(t13, Decl(main.ts, 90, 3))
>t0 : Symbol(t0, Decl(main.ts, 73, 3))
>t14 : Symbol(t14, Decl(main.ts, 91, 3))
>t0 : Symbol(t0, Decl(main.ts, 73, 3))
>t15 : Symbol(t15, Decl(main.ts, 92, 3))
>t12 : Symbol(t12, Decl(main.ts, 89, 3))
>t0 : Symbol(t0, Decl(main.ts, 73, 3))
>t13 : Symbol(t13, Decl(main.ts, 90, 3))
>t0 : Symbol(t0, Decl(main.ts, 73, 3))
>t14 : Symbol(t14, Decl(main.ts, 91, 3))
>t0 : Symbol(t0, Decl(main.ts, 73, 3))
>t15 : Symbol(t15, Decl(main.ts, 92, 3))
>t0 : Symbol(t0, Decl(main.ts, 73, 3))

t0 = C; // static side
>t0 : Symbol(t0, Decl(main.ts, 73, 3))
>C : Symbol(C, Decl(main.ts, 65, 2))

// object literals
export const o1 = {
>o1 : Symbol(o1, Decl(main.ts, 101, 12))

    [c4]: 1,
>[c4] : Symbol([c4], Decl(main.ts, 101, 19))
>c4 : Symbol(c4, Decl(main.ts, 27, 12))

    [c5]: "a",
>[c5] : Symbol([c5], Decl(main.ts, 102, 12))
>c5 : Symbol(c5, Decl(main.ts, 28, 12))

    [s2]: true
>[s2] : Symbol([s2], Decl(main.ts, 103, 14))
>s2 : Symbol(s2, Decl(main.ts, 29, 12))

};

// check element access types
export const o1_c4 = o1[c4];
>o1_c4 : Symbol(o1_c4, Decl(main.ts, 108, 12))
>o1 : Symbol(o1, Decl(main.ts, 101, 12))
>c4 : Symbol(c4, Decl(main.ts, 27, 12))

export const o1_c5 = o1[c5];
>o1_c5 : Symbol(o1_c5, Decl(main.ts, 109, 12))
>o1 : Symbol(o1, Decl(main.ts, 101, 12))
>c5 : Symbol(c5, Decl(main.ts, 28, 12))

export const o1_s2 = o1[s2];
>o1_s2 : Symbol(o1_s2, Decl(main.ts, 110, 12))
>o1 : Symbol(o1, Decl(main.ts, 101, 12))
>s2 : Symbol(s2, Decl(main.ts, 29, 12))

export const o2: T0 = o1;
>o2 : Symbol(o2, Decl(main.ts, 112, 12))
>T0 : Symbol(T0, Decl(main.ts, 0, 20))
>o1 : Symbol(o1, Decl(main.ts, 101, 12))

// recursive declarations
// (type parameter indirection courtesy of #20400)
declare const rI: RI<"a">;
>rI : Symbol(rI, Decl(main.ts, 116, 13))
>RI : Symbol(RI, Decl(main.ts, 117, 4))

rI.x
>rI.x : Symbol(RI.x, Decl(main.ts, 118, 35))
>rI : Symbol(rI, Decl(main.ts, 116, 13))
>x : Symbol(RI.x, Decl(main.ts, 118, 35))

interface RI<T extends "a" | "b"> {
>RI : Symbol(RI, Decl(main.ts, 117, 4))
>T : Symbol(T, Decl(main.ts, 118, 13))

    x: T;
>x : Symbol(RI.x, Decl(main.ts, 118, 35))
>T : Symbol(T, Decl(main.ts, 118, 13))

    [rI.x]: "b";
>[rI.x] : Symbol(RI[rI.x], Decl(main.ts, 119, 9))
>rI.x : Symbol(RI.x, Decl(main.ts, 118, 35))
>rI : Symbol(rI, Decl(main.ts, 116, 13))
>x : Symbol(RI.x, Decl(main.ts, 118, 35))
}

declare const rC: RC<"a">;
>rC : Symbol(rC, Decl(main.ts, 123, 13))
>RC : Symbol(RC, Decl(main.ts, 124, 4))

rC.x
>rC.x : Symbol(RC.x, Decl(main.ts, 125, 39))
>rC : Symbol(rC, Decl(main.ts, 123, 13))
>x : Symbol(RC.x, Decl(main.ts, 125, 39))

declare class RC<T extends "a" | "b"> {
>RC : Symbol(RC, Decl(main.ts, 124, 4))
>T : Symbol(T, Decl(main.ts, 125, 17))

    x: T;
>x : Symbol(RC.x, Decl(main.ts, 125, 39))
>T : Symbol(T, Decl(main.ts, 125, 17))

    [rC.x]: "b";
>[rC.x] : Symbol(RC[rC.x], Decl(main.ts, 126, 9))
>rC.x : Symbol(RC.x, Decl(main.ts, 125, 39))
>rC : Symbol(rC, Decl(main.ts, 123, 13))
>x : Symbol(RC.x, Decl(main.ts, 125, 39))
}

<|MERGE_RESOLUTION|>--- conflicted
+++ resolved
@@ -1,540 +1,536 @@
-=== tests/cases/compiler/module.ts ===
-export const c0 = "a";
->c0 : Symbol(c0, Decl(module.ts, 0, 12))
-
-export const c1 = 1;
->c1 : Symbol(c1, Decl(module.ts, 1, 12))
-
-export const s0 = Symbol();
->s0 : Symbol(s0, Decl(module.ts, 2, 12))
-<<<<<<< HEAD
->Symbol : Symbol(Symbol, Decl(lib.es5.d.ts, --, --), Decl(lib.es2015.symbol.d.ts, --, --), Decl(lib.es2015.symbol.wellknown.d.ts, --, --))
-=======
->Symbol : Symbol(Symbol, Decl(lib.esnext.symbol.d.ts, --, --), Decl(lib.es5.d.ts, --, --), Decl(lib.es2015.symbol.wellknown.d.ts, --, --), Decl(lib.es2015.symbol.d.ts, --, --))
->>>>>>> c3dcc83d
-
-export interface T0 {
->T0 : Symbol(T0, Decl(module.ts, 2, 27))
-
-    [c0]: number;
->[c0] : Symbol(T0[c0], Decl(module.ts, 3, 21))
->c0 : Symbol(c0, Decl(module.ts, 0, 12))
-
-    [c1]: string;
->[c1] : Symbol(T0[c1], Decl(module.ts, 4, 17))
->c1 : Symbol(c1, Decl(module.ts, 1, 12))
-
-    [s0]: boolean;
->[s0] : Symbol(T0[s0], Decl(module.ts, 5, 17))
->s0 : Symbol(s0, Decl(module.ts, 2, 12))
-}
-export declare class T1 implements T2 {
->T1 : Symbol(T1, Decl(module.ts, 7, 1))
->T2 : Symbol(T2, Decl(module.ts, 12, 1))
-
-    [c0]: number;
->[c0] : Symbol(T1[c0], Decl(module.ts, 8, 39))
->c0 : Symbol(c0, Decl(module.ts, 0, 12))
-
-    [c1]: string;
->[c1] : Symbol(T1[c1], Decl(module.ts, 9, 17))
->c1 : Symbol(c1, Decl(module.ts, 1, 12))
-
-    [s0]: boolean;
->[s0] : Symbol(T1[s0], Decl(module.ts, 10, 17))
->s0 : Symbol(s0, Decl(module.ts, 2, 12))
-}
-export declare class T2 extends T1 {
->T2 : Symbol(T2, Decl(module.ts, 12, 1))
->T1 : Symbol(T1, Decl(module.ts, 7, 1))
-}
-export declare type T3 = {
->T3 : Symbol(T3, Decl(module.ts, 14, 1))
-
-    [c0]: number;
->[c0] : Symbol([c0], Decl(module.ts, 15, 26))
->c0 : Symbol(c0, Decl(module.ts, 0, 12))
-
-    [c1]: string;
->[c1] : Symbol([c1], Decl(module.ts, 16, 17))
->c1 : Symbol(c1, Decl(module.ts, 1, 12))
-
-    [s0]: boolean;
->[s0] : Symbol([s0], Decl(module.ts, 17, 17))
->s0 : Symbol(s0, Decl(module.ts, 2, 12))
-
-};
-
-=== tests/cases/compiler/main.ts ===
-import { c0, c1, s0, T0, T1, T2, T3 } from "./module";
->c0 : Symbol(c0, Decl(main.ts, 0, 8))
->c1 : Symbol(c1, Decl(main.ts, 0, 12))
->s0 : Symbol(s0, Decl(main.ts, 0, 16))
->T0 : Symbol(T0, Decl(main.ts, 0, 20))
->T1 : Symbol(T1, Decl(main.ts, 0, 24))
->T2 : Symbol(T2, Decl(main.ts, 0, 28))
->T3 : Symbol(T3, Decl(main.ts, 0, 32))
-
-import * as M from "./module";
->M : Symbol(M, Decl(main.ts, 1, 6))
-
-namespace N {
->N : Symbol(N, Decl(main.ts, 1, 30))
-
-    export const c2 = "a";
->c2 : Symbol(c2, Decl(main.ts, 4, 16))
-
-    export const c3 = 1;
->c3 : Symbol(c3, Decl(main.ts, 5, 16))
-
-    export const s1: typeof s0 = s0;
->s1 : Symbol(s1, Decl(main.ts, 6, 16))
->s0 : Symbol(s0, Decl(main.ts, 0, 16))
->s0 : Symbol(s0, Decl(main.ts, 0, 16))
-
-    export interface T4 {
->T4 : Symbol(T4, Decl(main.ts, 6, 36))
-
-        [N.c2]: number;
->[N.c2] : Symbol(T4[N.c2], Decl(main.ts, 8, 25))
->N.c2 : Symbol(c2, Decl(main.ts, 4, 16))
->N : Symbol(N, Decl(main.ts, 1, 30))
->c2 : Symbol(c2, Decl(main.ts, 4, 16))
-
-        [N.c3]: string;
->[N.c3] : Symbol(T4[N.c3], Decl(main.ts, 9, 23))
->N.c3 : Symbol(c3, Decl(main.ts, 5, 16))
->N : Symbol(N, Decl(main.ts, 1, 30))
->c3 : Symbol(c3, Decl(main.ts, 5, 16))
-
-        [N.s1]: boolean;
->[N.s1] : Symbol(T4[N.s1], Decl(main.ts, 10, 23))
->N.s1 : Symbol(s1, Decl(main.ts, 6, 16))
->N : Symbol(N, Decl(main.ts, 1, 30))
->s1 : Symbol(s1, Decl(main.ts, 6, 16))
-    }
-    export declare class T5 implements T4 {
->T5 : Symbol(T5, Decl(main.ts, 12, 5))
->T4 : Symbol(T4, Decl(main.ts, 6, 36))
-
-        [N.c2]: number;
->[N.c2] : Symbol(T5[N.c2], Decl(main.ts, 13, 43))
->N.c2 : Symbol(c2, Decl(main.ts, 4, 16))
->N : Symbol(N, Decl(main.ts, 1, 30))
->c2 : Symbol(c2, Decl(main.ts, 4, 16))
-
-        [N.c3]: string;
->[N.c3] : Symbol(T5[N.c3], Decl(main.ts, 14, 23))
->N.c3 : Symbol(c3, Decl(main.ts, 5, 16))
->N : Symbol(N, Decl(main.ts, 1, 30))
->c3 : Symbol(c3, Decl(main.ts, 5, 16))
-
-        [N.s1]: boolean;
->[N.s1] : Symbol(T5[N.s1], Decl(main.ts, 15, 23))
->N.s1 : Symbol(s1, Decl(main.ts, 6, 16))
->N : Symbol(N, Decl(main.ts, 1, 30))
->s1 : Symbol(s1, Decl(main.ts, 6, 16))
-    }
-    export declare class T6 extends T5 {
->T6 : Symbol(T6, Decl(main.ts, 17, 5))
->T5 : Symbol(T5, Decl(main.ts, 12, 5))
-    }
-    export declare type T7 = {
->T7 : Symbol(T7, Decl(main.ts, 19, 5))
-
-        [N.c2]: number;
->[N.c2] : Symbol([N.c2], Decl(main.ts, 20, 30))
->N.c2 : Symbol(c2, Decl(main.ts, 4, 16))
->N : Symbol(N, Decl(main.ts, 1, 30))
->c2 : Symbol(c2, Decl(main.ts, 4, 16))
-
-        [N.c3]: string;
->[N.c3] : Symbol([N.c3], Decl(main.ts, 21, 23))
->N.c3 : Symbol(c3, Decl(main.ts, 5, 16))
->N : Symbol(N, Decl(main.ts, 1, 30))
->c3 : Symbol(c3, Decl(main.ts, 5, 16))
-
-        [N.s1]: boolean;
->[N.s1] : Symbol([N.s1], Decl(main.ts, 22, 23))
->N.s1 : Symbol(s1, Decl(main.ts, 6, 16))
->N : Symbol(N, Decl(main.ts, 1, 30))
->s1 : Symbol(s1, Decl(main.ts, 6, 16))
-
-    };
-}
-
-export const c4 = "a";
->c4 : Symbol(c4, Decl(main.ts, 27, 12))
-
-export const c5 = 1;
->c5 : Symbol(c5, Decl(main.ts, 28, 12))
-
-export const s2: typeof s0 = s0;
->s2 : Symbol(s2, Decl(main.ts, 29, 12))
->s0 : Symbol(s0, Decl(main.ts, 0, 16))
->s0 : Symbol(s0, Decl(main.ts, 0, 16))
-
-interface T8 {
->T8 : Symbol(T8, Decl(main.ts, 29, 32))
-
-    [c4]: number;
->[c4] : Symbol(T8[c4], Decl(main.ts, 31, 14))
->c4 : Symbol(c4, Decl(main.ts, 27, 12))
-
-    [c5]: string;
->[c5] : Symbol(T8[c5], Decl(main.ts, 32, 17))
->c5 : Symbol(c5, Decl(main.ts, 28, 12))
-
-    [s2]: boolean;
->[s2] : Symbol(T8[s2], Decl(main.ts, 33, 17))
->s2 : Symbol(s2, Decl(main.ts, 29, 12))
-}
-declare class T9 implements T8 {
->T9 : Symbol(T9, Decl(main.ts, 35, 1))
->T8 : Symbol(T8, Decl(main.ts, 29, 32))
-
-    [c4]: number;
->[c4] : Symbol(T9[c4], Decl(main.ts, 36, 32))
->c4 : Symbol(c4, Decl(main.ts, 27, 12))
-
-    [c5]: string;
->[c5] : Symbol(T9[c5], Decl(main.ts, 37, 17))
->c5 : Symbol(c5, Decl(main.ts, 28, 12))
-
-    [s2]: boolean;
->[s2] : Symbol(T9[s2], Decl(main.ts, 38, 17))
->s2 : Symbol(s2, Decl(main.ts, 29, 12))
-}
-declare class T10 extends T9 {
->T10 : Symbol(T10, Decl(main.ts, 40, 1))
->T9 : Symbol(T9, Decl(main.ts, 35, 1))
-}
-declare type T11 = {
->T11 : Symbol(T11, Decl(main.ts, 42, 1))
-
-    [c4]: number;
->[c4] : Symbol([c4], Decl(main.ts, 43, 20))
->c4 : Symbol(c4, Decl(main.ts, 27, 12))
-
-    [c5]: string;
->[c5] : Symbol([c5], Decl(main.ts, 44, 17))
->c5 : Symbol(c5, Decl(main.ts, 28, 12))
-
-    [s2]: boolean;
->[s2] : Symbol([s2], Decl(main.ts, 45, 17))
->s2 : Symbol(s2, Decl(main.ts, 29, 12))
-
-};
-
-interface T12 {
->T12 : Symbol(T12, Decl(main.ts, 47, 2))
-
-    a: number;
->a : Symbol(T12.a, Decl(main.ts, 49, 15))
-
-    1: string;
->1 : Symbol(T12[1], Decl(main.ts, 50, 14))
-
-    [s2]: boolean;
->[s2] : Symbol(T12[s2], Decl(main.ts, 51, 14))
->s2 : Symbol(s2, Decl(main.ts, 29, 12))
-}
-declare class T13 implements T2 {
->T13 : Symbol(T13, Decl(main.ts, 53, 1))
->T2 : Symbol(T2, Decl(main.ts, 0, 28))
-
-    a: number;
->a : Symbol(T13.a, Decl(main.ts, 54, 33))
-
-    1: string;
->1 : Symbol(T13[1], Decl(main.ts, 55, 14))
-
-    [s2]: boolean;
->[s2] : Symbol(T13[s2], Decl(main.ts, 56, 14))
->s2 : Symbol(s2, Decl(main.ts, 29, 12))
-}
-declare class T14 extends T13 {
->T14 : Symbol(T14, Decl(main.ts, 58, 1))
->T13 : Symbol(T13, Decl(main.ts, 53, 1))
-}
-declare type T15 = {
->T15 : Symbol(T15, Decl(main.ts, 60, 1))
-
-    a: number;
->a : Symbol(a, Decl(main.ts, 61, 20))
-
-    1: string;
->1 : Symbol(1, Decl(main.ts, 62, 14))
-
-    [s2]: boolean;
->[s2] : Symbol([s2], Decl(main.ts, 63, 14))
->s2 : Symbol(s2, Decl(main.ts, 29, 12))
-
-};
-
-declare class C {
->C : Symbol(C, Decl(main.ts, 65, 2))
-
-    static a: number;
->a : Symbol(C.a, Decl(main.ts, 67, 17))
-
-    static 1: string;
->1 : Symbol(C[1], Decl(main.ts, 68, 21))
-
-    static [s2]: boolean;
->[s2] : Symbol(C[s2], Decl(main.ts, 69, 21))
->s2 : Symbol(s2, Decl(main.ts, 29, 12))
-}
-
-let t0: T0;
->t0 : Symbol(t0, Decl(main.ts, 73, 3))
->T0 : Symbol(T0, Decl(main.ts, 0, 20))
-
-let t1: T1;
->t1 : Symbol(t1, Decl(main.ts, 74, 3))
->T1 : Symbol(T1, Decl(main.ts, 0, 24))
-
-let t2: T2;
->t2 : Symbol(t2, Decl(main.ts, 75, 3))
->T2 : Symbol(T2, Decl(main.ts, 0, 28))
-
-let t3: T3;
->t3 : Symbol(t3, Decl(main.ts, 76, 3))
->T3 : Symbol(T3, Decl(main.ts, 0, 32))
-
-let t0_1: M.T0;
->t0_1 : Symbol(t0_1, Decl(main.ts, 77, 3))
->M : Symbol(M, Decl(main.ts, 1, 6))
->T0 : Symbol(T0, Decl(module.ts, 2, 27))
-
-let t1_1: M.T1;
->t1_1 : Symbol(t1_1, Decl(main.ts, 78, 3))
->M : Symbol(M, Decl(main.ts, 1, 6))
->T1 : Symbol(T1, Decl(module.ts, 7, 1))
-
-let t2_1: M.T2;
->t2_1 : Symbol(t2_1, Decl(main.ts, 79, 3))
->M : Symbol(M, Decl(main.ts, 1, 6))
->T2 : Symbol(T2, Decl(module.ts, 12, 1))
-
-let t3_1: M.T3;
->t3_1 : Symbol(t3_1, Decl(main.ts, 80, 3))
->M : Symbol(M, Decl(main.ts, 1, 6))
->T3 : Symbol(T3, Decl(module.ts, 14, 1))
-
-let t4: N.T4;
->t4 : Symbol(t4, Decl(main.ts, 81, 3))
->N : Symbol(N, Decl(main.ts, 1, 30))
->T4 : Symbol(N.T4, Decl(main.ts, 6, 36))
-
-let t5: N.T5;
->t5 : Symbol(t5, Decl(main.ts, 82, 3))
->N : Symbol(N, Decl(main.ts, 1, 30))
->T5 : Symbol(N.T5, Decl(main.ts, 12, 5))
-
-let t6: N.T6;
->t6 : Symbol(t6, Decl(main.ts, 83, 3))
->N : Symbol(N, Decl(main.ts, 1, 30))
->T6 : Symbol(N.T6, Decl(main.ts, 17, 5))
-
-let t7: N.T7;
->t7 : Symbol(t7, Decl(main.ts, 84, 3))
->N : Symbol(N, Decl(main.ts, 1, 30))
->T7 : Symbol(N.T7, Decl(main.ts, 19, 5))
-
-let t8: T8;
->t8 : Symbol(t8, Decl(main.ts, 85, 3))
->T8 : Symbol(T8, Decl(main.ts, 29, 32))
-
-let t9: T9;
->t9 : Symbol(t9, Decl(main.ts, 86, 3))
->T9 : Symbol(T9, Decl(main.ts, 35, 1))
-
-let t10: T10;
->t10 : Symbol(t10, Decl(main.ts, 87, 3))
->T10 : Symbol(T10, Decl(main.ts, 40, 1))
-
-let t11: T11;
->t11 : Symbol(t11, Decl(main.ts, 88, 3))
->T11 : Symbol(T11, Decl(main.ts, 42, 1))
-
-let t12: T12;
->t12 : Symbol(t12, Decl(main.ts, 89, 3))
->T12 : Symbol(T12, Decl(main.ts, 47, 2))
-
-let t13: T13;
->t13 : Symbol(t13, Decl(main.ts, 90, 3))
->T13 : Symbol(T13, Decl(main.ts, 53, 1))
-
-let t14: T14;
->t14 : Symbol(t14, Decl(main.ts, 91, 3))
->T14 : Symbol(T14, Decl(main.ts, 58, 1))
-
-let t15: T15;
->t15 : Symbol(t15, Decl(main.ts, 92, 3))
->T15 : Symbol(T15, Decl(main.ts, 60, 1))
-
-// assignability
-t0 = t1, t0 = t2, t0 = t3, t1 = t0, t1 = t2, t1 = t3, t2 = t0, t2 = t1, t2 = t3, t3 = t0, t3 = t1, t3 = t2;
->t0 : Symbol(t0, Decl(main.ts, 73, 3))
->t1 : Symbol(t1, Decl(main.ts, 74, 3))
->t0 : Symbol(t0, Decl(main.ts, 73, 3))
->t2 : Symbol(t2, Decl(main.ts, 75, 3))
->t0 : Symbol(t0, Decl(main.ts, 73, 3))
->t3 : Symbol(t3, Decl(main.ts, 76, 3))
->t1 : Symbol(t1, Decl(main.ts, 74, 3))
->t0 : Symbol(t0, Decl(main.ts, 73, 3))
->t1 : Symbol(t1, Decl(main.ts, 74, 3))
->t2 : Symbol(t2, Decl(main.ts, 75, 3))
->t1 : Symbol(t1, Decl(main.ts, 74, 3))
->t3 : Symbol(t3, Decl(main.ts, 76, 3))
->t2 : Symbol(t2, Decl(main.ts, 75, 3))
->t0 : Symbol(t0, Decl(main.ts, 73, 3))
->t2 : Symbol(t2, Decl(main.ts, 75, 3))
->t1 : Symbol(t1, Decl(main.ts, 74, 3))
->t2 : Symbol(t2, Decl(main.ts, 75, 3))
->t3 : Symbol(t3, Decl(main.ts, 76, 3))
->t3 : Symbol(t3, Decl(main.ts, 76, 3))
->t0 : Symbol(t0, Decl(main.ts, 73, 3))
->t3 : Symbol(t3, Decl(main.ts, 76, 3))
->t1 : Symbol(t1, Decl(main.ts, 74, 3))
->t3 : Symbol(t3, Decl(main.ts, 76, 3))
->t2 : Symbol(t2, Decl(main.ts, 75, 3))
-
-t4 = t5, t4 = t6, t4 = t7, t5 = t4, t5 = t6, t5 = t7, t6 = t4, t6 = t5, t6 = t7, t7 = t4, t7 = t5, t7 = t6;
->t4 : Symbol(t4, Decl(main.ts, 81, 3))
->t5 : Symbol(t5, Decl(main.ts, 82, 3))
->t4 : Symbol(t4, Decl(main.ts, 81, 3))
->t6 : Symbol(t6, Decl(main.ts, 83, 3))
->t4 : Symbol(t4, Decl(main.ts, 81, 3))
->t7 : Symbol(t7, Decl(main.ts, 84, 3))
->t5 : Symbol(t5, Decl(main.ts, 82, 3))
->t4 : Symbol(t4, Decl(main.ts, 81, 3))
->t5 : Symbol(t5, Decl(main.ts, 82, 3))
->t6 : Symbol(t6, Decl(main.ts, 83, 3))
->t5 : Symbol(t5, Decl(main.ts, 82, 3))
->t7 : Symbol(t7, Decl(main.ts, 84, 3))
->t6 : Symbol(t6, Decl(main.ts, 83, 3))
->t4 : Symbol(t4, Decl(main.ts, 81, 3))
->t6 : Symbol(t6, Decl(main.ts, 83, 3))
->t5 : Symbol(t5, Decl(main.ts, 82, 3))
->t6 : Symbol(t6, Decl(main.ts, 83, 3))
->t7 : Symbol(t7, Decl(main.ts, 84, 3))
->t7 : Symbol(t7, Decl(main.ts, 84, 3))
->t4 : Symbol(t4, Decl(main.ts, 81, 3))
->t7 : Symbol(t7, Decl(main.ts, 84, 3))
->t5 : Symbol(t5, Decl(main.ts, 82, 3))
->t7 : Symbol(t7, Decl(main.ts, 84, 3))
->t6 : Symbol(t6, Decl(main.ts, 83, 3))
-
-t0 = t12, t0 = t13, t0 = t14, t0 = t15, t12 = t0, t13 = t0, t14 = t0, t15 = t0;
->t0 : Symbol(t0, Decl(main.ts, 73, 3))
->t12 : Symbol(t12, Decl(main.ts, 89, 3))
->t0 : Symbol(t0, Decl(main.ts, 73, 3))
->t13 : Symbol(t13, Decl(main.ts, 90, 3))
->t0 : Symbol(t0, Decl(main.ts, 73, 3))
->t14 : Symbol(t14, Decl(main.ts, 91, 3))
->t0 : Symbol(t0, Decl(main.ts, 73, 3))
->t15 : Symbol(t15, Decl(main.ts, 92, 3))
->t12 : Symbol(t12, Decl(main.ts, 89, 3))
->t0 : Symbol(t0, Decl(main.ts, 73, 3))
->t13 : Symbol(t13, Decl(main.ts, 90, 3))
->t0 : Symbol(t0, Decl(main.ts, 73, 3))
->t14 : Symbol(t14, Decl(main.ts, 91, 3))
->t0 : Symbol(t0, Decl(main.ts, 73, 3))
->t15 : Symbol(t15, Decl(main.ts, 92, 3))
->t0 : Symbol(t0, Decl(main.ts, 73, 3))
-
-t0 = C; // static side
->t0 : Symbol(t0, Decl(main.ts, 73, 3))
->C : Symbol(C, Decl(main.ts, 65, 2))
-
-// object literals
-export const o1 = {
->o1 : Symbol(o1, Decl(main.ts, 101, 12))
-
-    [c4]: 1,
->[c4] : Symbol([c4], Decl(main.ts, 101, 19))
->c4 : Symbol(c4, Decl(main.ts, 27, 12))
-
-    [c5]: "a",
->[c5] : Symbol([c5], Decl(main.ts, 102, 12))
->c5 : Symbol(c5, Decl(main.ts, 28, 12))
-
-    [s2]: true
->[s2] : Symbol([s2], Decl(main.ts, 103, 14))
->s2 : Symbol(s2, Decl(main.ts, 29, 12))
-
-};
-
-// check element access types
-export const o1_c4 = o1[c4];
->o1_c4 : Symbol(o1_c4, Decl(main.ts, 108, 12))
->o1 : Symbol(o1, Decl(main.ts, 101, 12))
->c4 : Symbol(c4, Decl(main.ts, 27, 12))
-
-export const o1_c5 = o1[c5];
->o1_c5 : Symbol(o1_c5, Decl(main.ts, 109, 12))
->o1 : Symbol(o1, Decl(main.ts, 101, 12))
->c5 : Symbol(c5, Decl(main.ts, 28, 12))
-
-export const o1_s2 = o1[s2];
->o1_s2 : Symbol(o1_s2, Decl(main.ts, 110, 12))
->o1 : Symbol(o1, Decl(main.ts, 101, 12))
->s2 : Symbol(s2, Decl(main.ts, 29, 12))
-
-export const o2: T0 = o1;
->o2 : Symbol(o2, Decl(main.ts, 112, 12))
->T0 : Symbol(T0, Decl(main.ts, 0, 20))
->o1 : Symbol(o1, Decl(main.ts, 101, 12))
-
-// recursive declarations
-// (type parameter indirection courtesy of #20400)
-declare const rI: RI<"a">;
->rI : Symbol(rI, Decl(main.ts, 116, 13))
->RI : Symbol(RI, Decl(main.ts, 117, 4))
-
-rI.x
->rI.x : Symbol(RI.x, Decl(main.ts, 118, 35))
->rI : Symbol(rI, Decl(main.ts, 116, 13))
->x : Symbol(RI.x, Decl(main.ts, 118, 35))
-
-interface RI<T extends "a" | "b"> {
->RI : Symbol(RI, Decl(main.ts, 117, 4))
->T : Symbol(T, Decl(main.ts, 118, 13))
-
-    x: T;
->x : Symbol(RI.x, Decl(main.ts, 118, 35))
->T : Symbol(T, Decl(main.ts, 118, 13))
-
-    [rI.x]: "b";
->[rI.x] : Symbol(RI[rI.x], Decl(main.ts, 119, 9))
->rI.x : Symbol(RI.x, Decl(main.ts, 118, 35))
->rI : Symbol(rI, Decl(main.ts, 116, 13))
->x : Symbol(RI.x, Decl(main.ts, 118, 35))
-}
-
-declare const rC: RC<"a">;
->rC : Symbol(rC, Decl(main.ts, 123, 13))
->RC : Symbol(RC, Decl(main.ts, 124, 4))
-
-rC.x
->rC.x : Symbol(RC.x, Decl(main.ts, 125, 39))
->rC : Symbol(rC, Decl(main.ts, 123, 13))
->x : Symbol(RC.x, Decl(main.ts, 125, 39))
-
-declare class RC<T extends "a" | "b"> {
->RC : Symbol(RC, Decl(main.ts, 124, 4))
->T : Symbol(T, Decl(main.ts, 125, 17))
-
-    x: T;
->x : Symbol(RC.x, Decl(main.ts, 125, 39))
->T : Symbol(T, Decl(main.ts, 125, 17))
-
-    [rC.x]: "b";
->[rC.x] : Symbol(RC[rC.x], Decl(main.ts, 126, 9))
->rC.x : Symbol(RC.x, Decl(main.ts, 125, 39))
->rC : Symbol(rC, Decl(main.ts, 123, 13))
->x : Symbol(RC.x, Decl(main.ts, 125, 39))
-}
-
+=== tests/cases/compiler/module.ts ===
+export const c0 = "a";
+>c0 : Symbol(c0, Decl(module.ts, 0, 12))
+
+export const c1 = 1;
+>c1 : Symbol(c1, Decl(module.ts, 1, 12))
+
+export const s0 = Symbol();
+>s0 : Symbol(s0, Decl(module.ts, 2, 12))
+>Symbol : Symbol(Symbol, Decl(lib.es5.d.ts, --, --), Decl(lib.es2015.symbol.d.ts, --, --), Decl(lib.es2015.symbol.wellknown.d.ts, --, --), Decl(lib.esnext.symbol.d.ts, --, --))
+
+export interface T0 {
+>T0 : Symbol(T0, Decl(module.ts, 2, 27))
+
+    [c0]: number;
+>[c0] : Symbol(T0[c0], Decl(module.ts, 3, 21))
+>c0 : Symbol(c0, Decl(module.ts, 0, 12))
+
+    [c1]: string;
+>[c1] : Symbol(T0[c1], Decl(module.ts, 4, 17))
+>c1 : Symbol(c1, Decl(module.ts, 1, 12))
+
+    [s0]: boolean;
+>[s0] : Symbol(T0[s0], Decl(module.ts, 5, 17))
+>s0 : Symbol(s0, Decl(module.ts, 2, 12))
+}
+export declare class T1 implements T2 {
+>T1 : Symbol(T1, Decl(module.ts, 7, 1))
+>T2 : Symbol(T2, Decl(module.ts, 12, 1))
+
+    [c0]: number;
+>[c0] : Symbol(T1[c0], Decl(module.ts, 8, 39))
+>c0 : Symbol(c0, Decl(module.ts, 0, 12))
+
+    [c1]: string;
+>[c1] : Symbol(T1[c1], Decl(module.ts, 9, 17))
+>c1 : Symbol(c1, Decl(module.ts, 1, 12))
+
+    [s0]: boolean;
+>[s0] : Symbol(T1[s0], Decl(module.ts, 10, 17))
+>s0 : Symbol(s0, Decl(module.ts, 2, 12))
+}
+export declare class T2 extends T1 {
+>T2 : Symbol(T2, Decl(module.ts, 12, 1))
+>T1 : Symbol(T1, Decl(module.ts, 7, 1))
+}
+export declare type T3 = {
+>T3 : Symbol(T3, Decl(module.ts, 14, 1))
+
+    [c0]: number;
+>[c0] : Symbol([c0], Decl(module.ts, 15, 26))
+>c0 : Symbol(c0, Decl(module.ts, 0, 12))
+
+    [c1]: string;
+>[c1] : Symbol([c1], Decl(module.ts, 16, 17))
+>c1 : Symbol(c1, Decl(module.ts, 1, 12))
+
+    [s0]: boolean;
+>[s0] : Symbol([s0], Decl(module.ts, 17, 17))
+>s0 : Symbol(s0, Decl(module.ts, 2, 12))
+
+};
+
+=== tests/cases/compiler/main.ts ===
+import { c0, c1, s0, T0, T1, T2, T3 } from "./module";
+>c0 : Symbol(c0, Decl(main.ts, 0, 8))
+>c1 : Symbol(c1, Decl(main.ts, 0, 12))
+>s0 : Symbol(s0, Decl(main.ts, 0, 16))
+>T0 : Symbol(T0, Decl(main.ts, 0, 20))
+>T1 : Symbol(T1, Decl(main.ts, 0, 24))
+>T2 : Symbol(T2, Decl(main.ts, 0, 28))
+>T3 : Symbol(T3, Decl(main.ts, 0, 32))
+
+import * as M from "./module";
+>M : Symbol(M, Decl(main.ts, 1, 6))
+
+namespace N {
+>N : Symbol(N, Decl(main.ts, 1, 30))
+
+    export const c2 = "a";
+>c2 : Symbol(c2, Decl(main.ts, 4, 16))
+
+    export const c3 = 1;
+>c3 : Symbol(c3, Decl(main.ts, 5, 16))
+
+    export const s1: typeof s0 = s0;
+>s1 : Symbol(s1, Decl(main.ts, 6, 16))
+>s0 : Symbol(s0, Decl(main.ts, 0, 16))
+>s0 : Symbol(s0, Decl(main.ts, 0, 16))
+
+    export interface T4 {
+>T4 : Symbol(T4, Decl(main.ts, 6, 36))
+
+        [N.c2]: number;
+>[N.c2] : Symbol(T4[N.c2], Decl(main.ts, 8, 25))
+>N.c2 : Symbol(c2, Decl(main.ts, 4, 16))
+>N : Symbol(N, Decl(main.ts, 1, 30))
+>c2 : Symbol(c2, Decl(main.ts, 4, 16))
+
+        [N.c3]: string;
+>[N.c3] : Symbol(T4[N.c3], Decl(main.ts, 9, 23))
+>N.c3 : Symbol(c3, Decl(main.ts, 5, 16))
+>N : Symbol(N, Decl(main.ts, 1, 30))
+>c3 : Symbol(c3, Decl(main.ts, 5, 16))
+
+        [N.s1]: boolean;
+>[N.s1] : Symbol(T4[N.s1], Decl(main.ts, 10, 23))
+>N.s1 : Symbol(s1, Decl(main.ts, 6, 16))
+>N : Symbol(N, Decl(main.ts, 1, 30))
+>s1 : Symbol(s1, Decl(main.ts, 6, 16))
+    }
+    export declare class T5 implements T4 {
+>T5 : Symbol(T5, Decl(main.ts, 12, 5))
+>T4 : Symbol(T4, Decl(main.ts, 6, 36))
+
+        [N.c2]: number;
+>[N.c2] : Symbol(T5[N.c2], Decl(main.ts, 13, 43))
+>N.c2 : Symbol(c2, Decl(main.ts, 4, 16))
+>N : Symbol(N, Decl(main.ts, 1, 30))
+>c2 : Symbol(c2, Decl(main.ts, 4, 16))
+
+        [N.c3]: string;
+>[N.c3] : Symbol(T5[N.c3], Decl(main.ts, 14, 23))
+>N.c3 : Symbol(c3, Decl(main.ts, 5, 16))
+>N : Symbol(N, Decl(main.ts, 1, 30))
+>c3 : Symbol(c3, Decl(main.ts, 5, 16))
+
+        [N.s1]: boolean;
+>[N.s1] : Symbol(T5[N.s1], Decl(main.ts, 15, 23))
+>N.s1 : Symbol(s1, Decl(main.ts, 6, 16))
+>N : Symbol(N, Decl(main.ts, 1, 30))
+>s1 : Symbol(s1, Decl(main.ts, 6, 16))
+    }
+    export declare class T6 extends T5 {
+>T6 : Symbol(T6, Decl(main.ts, 17, 5))
+>T5 : Symbol(T5, Decl(main.ts, 12, 5))
+    }
+    export declare type T7 = {
+>T7 : Symbol(T7, Decl(main.ts, 19, 5))
+
+        [N.c2]: number;
+>[N.c2] : Symbol([N.c2], Decl(main.ts, 20, 30))
+>N.c2 : Symbol(c2, Decl(main.ts, 4, 16))
+>N : Symbol(N, Decl(main.ts, 1, 30))
+>c2 : Symbol(c2, Decl(main.ts, 4, 16))
+
+        [N.c3]: string;
+>[N.c3] : Symbol([N.c3], Decl(main.ts, 21, 23))
+>N.c3 : Symbol(c3, Decl(main.ts, 5, 16))
+>N : Symbol(N, Decl(main.ts, 1, 30))
+>c3 : Symbol(c3, Decl(main.ts, 5, 16))
+
+        [N.s1]: boolean;
+>[N.s1] : Symbol([N.s1], Decl(main.ts, 22, 23))
+>N.s1 : Symbol(s1, Decl(main.ts, 6, 16))
+>N : Symbol(N, Decl(main.ts, 1, 30))
+>s1 : Symbol(s1, Decl(main.ts, 6, 16))
+
+    };
+}
+
+export const c4 = "a";
+>c4 : Symbol(c4, Decl(main.ts, 27, 12))
+
+export const c5 = 1;
+>c5 : Symbol(c5, Decl(main.ts, 28, 12))
+
+export const s2: typeof s0 = s0;
+>s2 : Symbol(s2, Decl(main.ts, 29, 12))
+>s0 : Symbol(s0, Decl(main.ts, 0, 16))
+>s0 : Symbol(s0, Decl(main.ts, 0, 16))
+
+interface T8 {
+>T8 : Symbol(T8, Decl(main.ts, 29, 32))
+
+    [c4]: number;
+>[c4] : Symbol(T8[c4], Decl(main.ts, 31, 14))
+>c4 : Symbol(c4, Decl(main.ts, 27, 12))
+
+    [c5]: string;
+>[c5] : Symbol(T8[c5], Decl(main.ts, 32, 17))
+>c5 : Symbol(c5, Decl(main.ts, 28, 12))
+
+    [s2]: boolean;
+>[s2] : Symbol(T8[s2], Decl(main.ts, 33, 17))
+>s2 : Symbol(s2, Decl(main.ts, 29, 12))
+}
+declare class T9 implements T8 {
+>T9 : Symbol(T9, Decl(main.ts, 35, 1))
+>T8 : Symbol(T8, Decl(main.ts, 29, 32))
+
+    [c4]: number;
+>[c4] : Symbol(T9[c4], Decl(main.ts, 36, 32))
+>c4 : Symbol(c4, Decl(main.ts, 27, 12))
+
+    [c5]: string;
+>[c5] : Symbol(T9[c5], Decl(main.ts, 37, 17))
+>c5 : Symbol(c5, Decl(main.ts, 28, 12))
+
+    [s2]: boolean;
+>[s2] : Symbol(T9[s2], Decl(main.ts, 38, 17))
+>s2 : Symbol(s2, Decl(main.ts, 29, 12))
+}
+declare class T10 extends T9 {
+>T10 : Symbol(T10, Decl(main.ts, 40, 1))
+>T9 : Symbol(T9, Decl(main.ts, 35, 1))
+}
+declare type T11 = {
+>T11 : Symbol(T11, Decl(main.ts, 42, 1))
+
+    [c4]: number;
+>[c4] : Symbol([c4], Decl(main.ts, 43, 20))
+>c4 : Symbol(c4, Decl(main.ts, 27, 12))
+
+    [c5]: string;
+>[c5] : Symbol([c5], Decl(main.ts, 44, 17))
+>c5 : Symbol(c5, Decl(main.ts, 28, 12))
+
+    [s2]: boolean;
+>[s2] : Symbol([s2], Decl(main.ts, 45, 17))
+>s2 : Symbol(s2, Decl(main.ts, 29, 12))
+
+};
+
+interface T12 {
+>T12 : Symbol(T12, Decl(main.ts, 47, 2))
+
+    a: number;
+>a : Symbol(T12.a, Decl(main.ts, 49, 15))
+
+    1: string;
+>1 : Symbol(T12[1], Decl(main.ts, 50, 14))
+
+    [s2]: boolean;
+>[s2] : Symbol(T12[s2], Decl(main.ts, 51, 14))
+>s2 : Symbol(s2, Decl(main.ts, 29, 12))
+}
+declare class T13 implements T2 {
+>T13 : Symbol(T13, Decl(main.ts, 53, 1))
+>T2 : Symbol(T2, Decl(main.ts, 0, 28))
+
+    a: number;
+>a : Symbol(T13.a, Decl(main.ts, 54, 33))
+
+    1: string;
+>1 : Symbol(T13[1], Decl(main.ts, 55, 14))
+
+    [s2]: boolean;
+>[s2] : Symbol(T13[s2], Decl(main.ts, 56, 14))
+>s2 : Symbol(s2, Decl(main.ts, 29, 12))
+}
+declare class T14 extends T13 {
+>T14 : Symbol(T14, Decl(main.ts, 58, 1))
+>T13 : Symbol(T13, Decl(main.ts, 53, 1))
+}
+declare type T15 = {
+>T15 : Symbol(T15, Decl(main.ts, 60, 1))
+
+    a: number;
+>a : Symbol(a, Decl(main.ts, 61, 20))
+
+    1: string;
+>1 : Symbol(1, Decl(main.ts, 62, 14))
+
+    [s2]: boolean;
+>[s2] : Symbol([s2], Decl(main.ts, 63, 14))
+>s2 : Symbol(s2, Decl(main.ts, 29, 12))
+
+};
+
+declare class C {
+>C : Symbol(C, Decl(main.ts, 65, 2))
+
+    static a: number;
+>a : Symbol(C.a, Decl(main.ts, 67, 17))
+
+    static 1: string;
+>1 : Symbol(C[1], Decl(main.ts, 68, 21))
+
+    static [s2]: boolean;
+>[s2] : Symbol(C[s2], Decl(main.ts, 69, 21))
+>s2 : Symbol(s2, Decl(main.ts, 29, 12))
+}
+
+let t0: T0;
+>t0 : Symbol(t0, Decl(main.ts, 73, 3))
+>T0 : Symbol(T0, Decl(main.ts, 0, 20))
+
+let t1: T1;
+>t1 : Symbol(t1, Decl(main.ts, 74, 3))
+>T1 : Symbol(T1, Decl(main.ts, 0, 24))
+
+let t2: T2;
+>t2 : Symbol(t2, Decl(main.ts, 75, 3))
+>T2 : Symbol(T2, Decl(main.ts, 0, 28))
+
+let t3: T3;
+>t3 : Symbol(t3, Decl(main.ts, 76, 3))
+>T3 : Symbol(T3, Decl(main.ts, 0, 32))
+
+let t0_1: M.T0;
+>t0_1 : Symbol(t0_1, Decl(main.ts, 77, 3))
+>M : Symbol(M, Decl(main.ts, 1, 6))
+>T0 : Symbol(T0, Decl(module.ts, 2, 27))
+
+let t1_1: M.T1;
+>t1_1 : Symbol(t1_1, Decl(main.ts, 78, 3))
+>M : Symbol(M, Decl(main.ts, 1, 6))
+>T1 : Symbol(T1, Decl(module.ts, 7, 1))
+
+let t2_1: M.T2;
+>t2_1 : Symbol(t2_1, Decl(main.ts, 79, 3))
+>M : Symbol(M, Decl(main.ts, 1, 6))
+>T2 : Symbol(T2, Decl(module.ts, 12, 1))
+
+let t3_1: M.T3;
+>t3_1 : Symbol(t3_1, Decl(main.ts, 80, 3))
+>M : Symbol(M, Decl(main.ts, 1, 6))
+>T3 : Symbol(T3, Decl(module.ts, 14, 1))
+
+let t4: N.T4;
+>t4 : Symbol(t4, Decl(main.ts, 81, 3))
+>N : Symbol(N, Decl(main.ts, 1, 30))
+>T4 : Symbol(N.T4, Decl(main.ts, 6, 36))
+
+let t5: N.T5;
+>t5 : Symbol(t5, Decl(main.ts, 82, 3))
+>N : Symbol(N, Decl(main.ts, 1, 30))
+>T5 : Symbol(N.T5, Decl(main.ts, 12, 5))
+
+let t6: N.T6;
+>t6 : Symbol(t6, Decl(main.ts, 83, 3))
+>N : Symbol(N, Decl(main.ts, 1, 30))
+>T6 : Symbol(N.T6, Decl(main.ts, 17, 5))
+
+let t7: N.T7;
+>t7 : Symbol(t7, Decl(main.ts, 84, 3))
+>N : Symbol(N, Decl(main.ts, 1, 30))
+>T7 : Symbol(N.T7, Decl(main.ts, 19, 5))
+
+let t8: T8;
+>t8 : Symbol(t8, Decl(main.ts, 85, 3))
+>T8 : Symbol(T8, Decl(main.ts, 29, 32))
+
+let t9: T9;
+>t9 : Symbol(t9, Decl(main.ts, 86, 3))
+>T9 : Symbol(T9, Decl(main.ts, 35, 1))
+
+let t10: T10;
+>t10 : Symbol(t10, Decl(main.ts, 87, 3))
+>T10 : Symbol(T10, Decl(main.ts, 40, 1))
+
+let t11: T11;
+>t11 : Symbol(t11, Decl(main.ts, 88, 3))
+>T11 : Symbol(T11, Decl(main.ts, 42, 1))
+
+let t12: T12;
+>t12 : Symbol(t12, Decl(main.ts, 89, 3))
+>T12 : Symbol(T12, Decl(main.ts, 47, 2))
+
+let t13: T13;
+>t13 : Symbol(t13, Decl(main.ts, 90, 3))
+>T13 : Symbol(T13, Decl(main.ts, 53, 1))
+
+let t14: T14;
+>t14 : Symbol(t14, Decl(main.ts, 91, 3))
+>T14 : Symbol(T14, Decl(main.ts, 58, 1))
+
+let t15: T15;
+>t15 : Symbol(t15, Decl(main.ts, 92, 3))
+>T15 : Symbol(T15, Decl(main.ts, 60, 1))
+
+// assignability
+t0 = t1, t0 = t2, t0 = t3, t1 = t0, t1 = t2, t1 = t3, t2 = t0, t2 = t1, t2 = t3, t3 = t0, t3 = t1, t3 = t2;
+>t0 : Symbol(t0, Decl(main.ts, 73, 3))
+>t1 : Symbol(t1, Decl(main.ts, 74, 3))
+>t0 : Symbol(t0, Decl(main.ts, 73, 3))
+>t2 : Symbol(t2, Decl(main.ts, 75, 3))
+>t0 : Symbol(t0, Decl(main.ts, 73, 3))
+>t3 : Symbol(t3, Decl(main.ts, 76, 3))
+>t1 : Symbol(t1, Decl(main.ts, 74, 3))
+>t0 : Symbol(t0, Decl(main.ts, 73, 3))
+>t1 : Symbol(t1, Decl(main.ts, 74, 3))
+>t2 : Symbol(t2, Decl(main.ts, 75, 3))
+>t1 : Symbol(t1, Decl(main.ts, 74, 3))
+>t3 : Symbol(t3, Decl(main.ts, 76, 3))
+>t2 : Symbol(t2, Decl(main.ts, 75, 3))
+>t0 : Symbol(t0, Decl(main.ts, 73, 3))
+>t2 : Symbol(t2, Decl(main.ts, 75, 3))
+>t1 : Symbol(t1, Decl(main.ts, 74, 3))
+>t2 : Symbol(t2, Decl(main.ts, 75, 3))
+>t3 : Symbol(t3, Decl(main.ts, 76, 3))
+>t3 : Symbol(t3, Decl(main.ts, 76, 3))
+>t0 : Symbol(t0, Decl(main.ts, 73, 3))
+>t3 : Symbol(t3, Decl(main.ts, 76, 3))
+>t1 : Symbol(t1, Decl(main.ts, 74, 3))
+>t3 : Symbol(t3, Decl(main.ts, 76, 3))
+>t2 : Symbol(t2, Decl(main.ts, 75, 3))
+
+t4 = t5, t4 = t6, t4 = t7, t5 = t4, t5 = t6, t5 = t7, t6 = t4, t6 = t5, t6 = t7, t7 = t4, t7 = t5, t7 = t6;
+>t4 : Symbol(t4, Decl(main.ts, 81, 3))
+>t5 : Symbol(t5, Decl(main.ts, 82, 3))
+>t4 : Symbol(t4, Decl(main.ts, 81, 3))
+>t6 : Symbol(t6, Decl(main.ts, 83, 3))
+>t4 : Symbol(t4, Decl(main.ts, 81, 3))
+>t7 : Symbol(t7, Decl(main.ts, 84, 3))
+>t5 : Symbol(t5, Decl(main.ts, 82, 3))
+>t4 : Symbol(t4, Decl(main.ts, 81, 3))
+>t5 : Symbol(t5, Decl(main.ts, 82, 3))
+>t6 : Symbol(t6, Decl(main.ts, 83, 3))
+>t5 : Symbol(t5, Decl(main.ts, 82, 3))
+>t7 : Symbol(t7, Decl(main.ts, 84, 3))
+>t6 : Symbol(t6, Decl(main.ts, 83, 3))
+>t4 : Symbol(t4, Decl(main.ts, 81, 3))
+>t6 : Symbol(t6, Decl(main.ts, 83, 3))
+>t5 : Symbol(t5, Decl(main.ts, 82, 3))
+>t6 : Symbol(t6, Decl(main.ts, 83, 3))
+>t7 : Symbol(t7, Decl(main.ts, 84, 3))
+>t7 : Symbol(t7, Decl(main.ts, 84, 3))
+>t4 : Symbol(t4, Decl(main.ts, 81, 3))
+>t7 : Symbol(t7, Decl(main.ts, 84, 3))
+>t5 : Symbol(t5, Decl(main.ts, 82, 3))
+>t7 : Symbol(t7, Decl(main.ts, 84, 3))
+>t6 : Symbol(t6, Decl(main.ts, 83, 3))
+
+t0 = t12, t0 = t13, t0 = t14, t0 = t15, t12 = t0, t13 = t0, t14 = t0, t15 = t0;
+>t0 : Symbol(t0, Decl(main.ts, 73, 3))
+>t12 : Symbol(t12, Decl(main.ts, 89, 3))
+>t0 : Symbol(t0, Decl(main.ts, 73, 3))
+>t13 : Symbol(t13, Decl(main.ts, 90, 3))
+>t0 : Symbol(t0, Decl(main.ts, 73, 3))
+>t14 : Symbol(t14, Decl(main.ts, 91, 3))
+>t0 : Symbol(t0, Decl(main.ts, 73, 3))
+>t15 : Symbol(t15, Decl(main.ts, 92, 3))
+>t12 : Symbol(t12, Decl(main.ts, 89, 3))
+>t0 : Symbol(t0, Decl(main.ts, 73, 3))
+>t13 : Symbol(t13, Decl(main.ts, 90, 3))
+>t0 : Symbol(t0, Decl(main.ts, 73, 3))
+>t14 : Symbol(t14, Decl(main.ts, 91, 3))
+>t0 : Symbol(t0, Decl(main.ts, 73, 3))
+>t15 : Symbol(t15, Decl(main.ts, 92, 3))
+>t0 : Symbol(t0, Decl(main.ts, 73, 3))
+
+t0 = C; // static side
+>t0 : Symbol(t0, Decl(main.ts, 73, 3))
+>C : Symbol(C, Decl(main.ts, 65, 2))
+
+// object literals
+export const o1 = {
+>o1 : Symbol(o1, Decl(main.ts, 101, 12))
+
+    [c4]: 1,
+>[c4] : Symbol([c4], Decl(main.ts, 101, 19))
+>c4 : Symbol(c4, Decl(main.ts, 27, 12))
+
+    [c5]: "a",
+>[c5] : Symbol([c5], Decl(main.ts, 102, 12))
+>c5 : Symbol(c5, Decl(main.ts, 28, 12))
+
+    [s2]: true
+>[s2] : Symbol([s2], Decl(main.ts, 103, 14))
+>s2 : Symbol(s2, Decl(main.ts, 29, 12))
+
+};
+
+// check element access types
+export const o1_c4 = o1[c4];
+>o1_c4 : Symbol(o1_c4, Decl(main.ts, 108, 12))
+>o1 : Symbol(o1, Decl(main.ts, 101, 12))
+>c4 : Symbol(c4, Decl(main.ts, 27, 12))
+
+export const o1_c5 = o1[c5];
+>o1_c5 : Symbol(o1_c5, Decl(main.ts, 109, 12))
+>o1 : Symbol(o1, Decl(main.ts, 101, 12))
+>c5 : Symbol(c5, Decl(main.ts, 28, 12))
+
+export const o1_s2 = o1[s2];
+>o1_s2 : Symbol(o1_s2, Decl(main.ts, 110, 12))
+>o1 : Symbol(o1, Decl(main.ts, 101, 12))
+>s2 : Symbol(s2, Decl(main.ts, 29, 12))
+
+export const o2: T0 = o1;
+>o2 : Symbol(o2, Decl(main.ts, 112, 12))
+>T0 : Symbol(T0, Decl(main.ts, 0, 20))
+>o1 : Symbol(o1, Decl(main.ts, 101, 12))
+
+// recursive declarations
+// (type parameter indirection courtesy of #20400)
+declare const rI: RI<"a">;
+>rI : Symbol(rI, Decl(main.ts, 116, 13))
+>RI : Symbol(RI, Decl(main.ts, 117, 4))
+
+rI.x
+>rI.x : Symbol(RI.x, Decl(main.ts, 118, 35))
+>rI : Symbol(rI, Decl(main.ts, 116, 13))
+>x : Symbol(RI.x, Decl(main.ts, 118, 35))
+
+interface RI<T extends "a" | "b"> {
+>RI : Symbol(RI, Decl(main.ts, 117, 4))
+>T : Symbol(T, Decl(main.ts, 118, 13))
+
+    x: T;
+>x : Symbol(RI.x, Decl(main.ts, 118, 35))
+>T : Symbol(T, Decl(main.ts, 118, 13))
+
+    [rI.x]: "b";
+>[rI.x] : Symbol(RI[rI.x], Decl(main.ts, 119, 9))
+>rI.x : Symbol(RI.x, Decl(main.ts, 118, 35))
+>rI : Symbol(rI, Decl(main.ts, 116, 13))
+>x : Symbol(RI.x, Decl(main.ts, 118, 35))
+}
+
+declare const rC: RC<"a">;
+>rC : Symbol(rC, Decl(main.ts, 123, 13))
+>RC : Symbol(RC, Decl(main.ts, 124, 4))
+
+rC.x
+>rC.x : Symbol(RC.x, Decl(main.ts, 125, 39))
+>rC : Symbol(rC, Decl(main.ts, 123, 13))
+>x : Symbol(RC.x, Decl(main.ts, 125, 39))
+
+declare class RC<T extends "a" | "b"> {
+>RC : Symbol(RC, Decl(main.ts, 124, 4))
+>T : Symbol(T, Decl(main.ts, 125, 17))
+
+    x: T;
+>x : Symbol(RC.x, Decl(main.ts, 125, 39))
+>T : Symbol(T, Decl(main.ts, 125, 17))
+
+    [rC.x]: "b";
+>[rC.x] : Symbol(RC[rC.x], Decl(main.ts, 126, 9))
+>rC.x : Symbol(RC.x, Decl(main.ts, 125, 39))
+>rC : Symbol(rC, Decl(main.ts, 123, 13))
+>x : Symbol(RC.x, Decl(main.ts, 125, 39))
+}
+